--- conflicted
+++ resolved
@@ -236,23 +236,15 @@
 
     <!-- This is a simple test script. The content comes from sample.py
          in the testserver directory -->
-<<<<<<< HEAD
-    <script id="batavia-sample" type="application/python-bytecode">
-{{ samplecode.compiled }}
-=======
-    <script id="batavia-sample"
+    <script
+        id="batavia-sample"
         type="application/python-bytecode"
         data-filename="{{ modules.sample.filename }}">
 {{ modules.sample.compiled }}
->>>>>>> dd82a9ed
     </script>
 
     <!-- This is a second module module that can be imported. The content
          comes from other.py in the testserver directory -->
-<<<<<<< HEAD
-    <script id="batavia-other" type="application/python-bytecode">
-{{ othercode.compiled }}
-=======
     <script id="batavia-other"
         type="application/python-bytecode"
         data-filename="{{ modules.sample.filename }}">
@@ -305,7 +297,6 @@
         type="application/python-bytecode"
         data-filename="{{ modules.submodule.subsubmodule.submodulea.filename }}">
 {{ modules.submodule.subsubmodule.submodulea.compiled }}
->>>>>>> dd82a9ed
     </script>
 
     {% if customcode and customcode.compiled %}
@@ -317,23 +308,38 @@
     {% endif %}
 
     <script>
-// Now define a stdout function that will output to the page.
-function ScreenBuffer(element) {
-    this.element = element;
-}
-
-ScreenBuffer.prototype.write = function(args, kwargs) {
+
+// Now define a stdout and stderr function that will output to the page.
+function PyConsole(element) {
+    this.element = document.getElementById('pyconsole');
+}
+
+PyConsole.prototype.write = function(args, kwargs) {
     this.element.textContent = this.element.textContent + args[0];
 }
+
+PyConsole.prototype.flush = function(args, kwargs) {}
+
+function PyErrConsole(element) {
+    this.element = document.getElementById('pyconsole');
+}
+
+PyErrConsole.prototype.write = function(args, kwargs) {
+    var err = document.createElement('span');
+    err.className = "error";
+    err.textContent = args[0]
+
+    this.element.appendChild(err);
+}
+
+PyErrConsole.prototype.flush = function(args, kwargs) {}
 
     {% if customcode %}
 function bootstrap() {
-    var pyconsole = new ScreenBuffer(document.getElementById('pyconsole'));
-
     console.log('Create VM');
     var vm = new batavia.VirtualMachine({
-        stdout: pyconsole,
-        stderr: pyconsole
+        stdout: new PyConsole(),
+        stderr: new PyErrConsole()
     });
     console.log('Run code...');
     vm.run('customcode', []);
@@ -342,12 +348,10 @@
     {% endif %}
 
 function sample() {
-    var pyconsole = new ScreenBuffer(document.getElementById('pyconsole'));
-
     console.log('Create VM');
     var vm = new batavia.VirtualMachine({
-        stdout: pyconsole,
-        stderr: pyconsole
+        stdout: new PyConsole(),
+        stderr: new PyErrConsole()
     });
     console.log('Run code...');
     // The first argument is the Python dotted-path of the module to run
@@ -357,37 +361,14 @@
 }
 
 function pystone(loops) {
-    var pyconsole = new ScreenBuffer(document.getElementById('pyconsole'));
-
     console.log('Benchmarking...');
     var vm = new batavia.VirtualMachine({
-        stdout: pyconsole,
-        stderr: pyconsole
+        stdout: new PyConsole(),
+        stderr: new PyErrConsole()
     });
     vm.run('test.pystone', [loops]);
     console.log('done.');
 }
-
-<<<<<<< HEAD
-=======
-// Now define stdout and stderr functions that will output to the page.
-function stdout(content) {
-    var pre = document.getElementById('stdout');
-    pre.textContent = pre.textContent + content;
-}
-
-batavia.stdout = stdout;
-
-function stderr(content) {
-    var pre = document.getElementById('stdout');
-    var err = document.createElement('span');
-    err.className = "error";
-    err.textContent = content
-    pre.appendChild(err);
-}
-
-batavia.stderr = stderr;
->>>>>>> dd82a9ed
     </script>
 
 </head>
