<!doctype html>
<head>
    <title>Batavia testbed</title>

    <!-- A native module to use for testing imports -->
    <script src="/static/native.js"></script>
    <!--
        To run this demo:

        * Add Django 1.8 to your virtual environment
        * Start the testserver::

            ./manage.py runserver

        * Load http://127.0.0.1:8000 in your browser
        * Click one of the buttons.

        This will run the test code, and display stdout/stderr
        on the visible page.
      -->

    <!--These three are from CodeMirror, - https://codemirror.net/ - for adding syntax highlighting to text area -->
    <script src="/static/CodeMirror/lib/codemirror.js"></script>
    <script src="/static/CodeMirror/mode/python/python.js"></script>
    <link rel=stylesheet href="/static/CodeMirror/lib/codemirror.css">

    <!--Main styles for this site-->
    <link rel=stylesheet href="/static/styles/styles.css">
    <link rel="shortcut icon" href="/static/styles/favicon.png">

    <!--Adding Font Awesome to give some zest to headings etc -->
    <link rel="stylesheet" href="http://cdnjs.cloudflare.com/ajax/libs/font-awesome/4.6.3/css/font-awesome.min.css">

<<<<<<< HEAD
    <script src="/static/batavia.js" debug={{debug|yesno:"true,false"}}></script>
=======
    <script src="/static/batavia.js"></script>
>>>>>>> 60c75c75

    <!-- The following <script> tag contains a Base64 encoded PYC file.
         The file encoded is the entire test.pystone module. The naming
         of the ID is significant - it's a naming convention that
         allows the Python `import` statement to find other modules. -->
    <script id="batavia-test.pystone" type="application/python-bytecode">
7gwNCjDIvlU3HgAA4wAAAAAAAAAAAAAAAAsAAABAAAAAcxYCAABkAABaAABkAQBaAQBkAgBkAwBs
AgBtAwBaAwABZAQAWgQAZQUAZAUAZAYAgwIAXAUAWgYAWgcAWggAWgkAWgoAR2QHAGQIAIQAAGQI
AIMCAFoLAGQFAFoMAGQCAFoNAGUBAGQJAGQKAIQBAFoOAGUBAGQLAGQMAIQBAFoPAGQCAGEQAGUN
AGERAGQNAGESAGQNAGETAGQCAGcBAGQOABRhFABkDwBkEACEAAB0FABnAQBkDgAURIMBAGEVAGQR
AGEWAGQRAGEXAGUBAGQSAGQTAIQBAFoYAGQUAGQVAIQAAFoZAGQWAGQXAIQAAFoaAGQYAGQZAIQA
AFobAGQaAGQbAIQAAFocAGQcAGQdAIQAAFodAGQeAGQfAIQAAFoeAGQgAGQhAIQAAFofAGQiAGQj
AIQAAFogAGQkAGQlAIQAAFohAGQmAGQnAIQAAFoiAGQoAGQpAIQAAFojAGUkAGQqAGsCAHISAmQC
AGQRAGwlAFolAGQrAGQsAIQAAFomAGUnAGUlAGooAIMBAGQFABhaKQBlKQBkBQBrBAByrwFlJgBk
LQBlKQAWgwEAAW5WAGUpAGQFAGsCAHL/AXkXAGUqAGUlAGooAGQFABmDAQBaKwBXcQUCBGUsAGsK
AHL7AQEBAWUmAGQuAGUlAGooAGQFABkWgwEAAVlxBQJYbgYAZQEAWisAZQ4AZSsAgwEAAW4AAGQR
AFMpL2FDBgAACiJQWVNUT05FIiBCZW5jaG1hcmsgUHJvZ3JhbQoKVmVyc2lvbjogICAgICAgIFB5
dGhvbi8xLjIgKGNvcnJlc3BvbmRzIHRvIEMvMS4xIHBsdXMgMyBQeXN0b25lIGZpeGVzKQoKQXV0
aG9yOiAgICAgICAgIFJlaW5ob2xkIFAuIFdlaWNrZXIsICBDQUNNIFZvbCAyNywgTm8gMTAsIDEw
Lzg0IHBnLiAxMDEzLgoKICAgICAgICAgICAgICAgIFRyYW5zbGF0ZWQgZnJvbSBBREEgdG8gQyBi
eSBSaWNrIFJpY2hhcmRzb24uCiAgICAgICAgICAgICAgICBFdmVyeSBtZXRob2QgdG8gcHJlc2Vy
dmUgQURBLWxpa2VuZXNzIGhhcyBiZWVuIHVzZWQsCiAgICAgICAgICAgICAgICBhdCB0aGUgZXhw
ZW5zZSBvZiBDLW5lc3MuCgogICAgICAgICAgICAgICAgVHJhbnNsYXRlZCBmcm9tIEMgdG8gUHl0
aG9uIGJ5IEd1aWRvIHZhbiBSb3NzdW0uCgpWZXJzaW9uIEhpc3Rvcnk6CgogICAgICAgICAgICAg
ICAgVmVyc2lvbiAxLjEgY29ycmVjdHMgdHdvIGJ1Z3MgaW4gdmVyc2lvbiAxLjA6CgogICAgICAg
ICAgICAgICAgRmlyc3QsIGl0IGxlYWtlZCBtZW1vcnk6IGluIFByb2MxKCksIE5leHRSZWNvcmQg
ZW5kcwogICAgICAgICAgICAgICAgdXAgaGF2aW5nIGEgcG9pbnRlciB0byBpdHNlbGYuICBJIGhh
dmUgY29ycmVjdGVkIHRoaXMKICAgICAgICAgICAgICAgIGJ5IHphcHBpbmcgTmV4dFJlY29yZC5Q
dHJDb21wIGF0IHRoZSBlbmQgb2YgUHJvYzEoKS4KCiAgICAgICAgICAgICAgICBTZWNvbmQsIFBy
b2MzKCkgdXNlZCB0aGUgb3BlcmF0b3IgIT0gdG8gY29tcGFyZSBhCiAgICAgICAgICAgICAgICBy
ZWNvcmQgdG8gTm9uZS4gIFRoaXMgaXMgcmF0aGVyIGluZWZmaWNpZW50IGFuZCBub3QKICAgICAg
ICAgICAgICAgIHRydWUgdG8gdGhlIGludGVudGlvbiBvZiB0aGUgb3JpZ2luYWwgYmVuY2htYXJr
ICh3aGVyZQogICAgICAgICAgICAgICAgYSBwb2ludGVyIGNvbXBhcmlzb24gdG8gTm9uZSBpcyBp
bnRlbmRlZDsgdGhlICE9CiAgICAgICAgICAgICAgICBvcGVyYXRvciBhdHRlbXB0cyB0byBmaW5k
IGEgbWV0aG9kIF9fY21wX18gdG8gZG8gdmFsdWUKICAgICAgICAgICAgICAgIGNvbXBhcmlzb24g
b2YgdGhlIHJlY29yZCkuICBWZXJzaW9uIDEuMSBydW5zIDUtMTAKICAgICAgICAgICAgICAgIHBl
cmNlbnQgZmFzdGVyIHRoYW4gdmVyc2lvbiAxLjAsIHNvIGJlbmNobWFyayBmaWd1cmVzCiAgICAg
ICAgICAgICAgICBvZiBkaWZmZXJlbnQgdmVyc2lvbnMgY2FuJ3QgYmUgY29tcGFyZWQgZGlyZWN0
bHkuCgogICAgICAgICAgICAgICAgVmVyc2lvbiAxLjIgY2hhbmdlcyB0aGUgZGl2aXNpb24gdG8g
Zmxvb3IgZGl2aXNpb24uCgogICAgICAgICAgICAgICAgVW5kZXIgUHl0aG9uIDMgdmVyc2lvbiAx
LjEgd291bGQgdXNlIHRoZSBub3JtYWwgZGl2aXNpb24KICAgICAgICAgICAgICAgIG9wZXJhdG9y
LCByZXN1bHRpbmcgaW4gc29tZSBvZiB0aGUgb3BlcmF0aW9ucyBtaXN0YWtlbmx5CiAgICAgICAg
ICAgICAgICB5aWVsZGluZyBmbG9hdHMuIFZlcnNpb24gMS4yIGluc3RlYWQgdXNlcyBmbG9vciBk
aXZpc2lvbgogICAgICAgICAgICAgICAgbWFraW5nIHRoZSBiZW5jaG1hcmsgYSBpbnRlZ2VyIGJl
bmNobWFyayBhZ2Fpbi4KCmlQwwAA6QAAAAApAdoFY2xvY2t6AzEuMukBAAAA6QYAAABjAAAAAAAA
AAAAAAAABwAAAEAAAABzNwAAAGUAAFoBAGQAAFoCAGQBAGQCAGQCAGQCAGQCAGQDAGQEAIQFAFoD
AGQFAGQGAIQAAFoEAGQBAFMpB9oGUmVjb3JkTnIBAAAAYwYAAAAAAAAABgAAAAIAAABDAAAAczEA
AAB8AQB8AABfAAB8AgB8AABfAQB8AwB8AABfAgB8BAB8AABfAwB8BQB8AABfBABkAABTKQFOKQXa
B1B0ckNvbXDaBURpc2Ny2ghFbnVtQ29tcNoHSW50Q29tcNoKU3RyaW5nQ29tcCkG2gRzZWxmcgYA
AAByBwAAAHIIAAAAcgkAAAByCgAAAKkAcgwAAAD6CnB5c3RvbmUucHnaCF9faW5pdF9fNAAAAHMK
AAAAAAIJAQkBCQEJAXoPUmVjb3JkLl9faW5pdF9fYwEAAAAAAAAAAQAAAAYAAABDAAAAcyUAAAB0
AAB8AABqAQB8AABqAgB8AABqAwB8AABqBAB8AABqBQCDBQBTKQFOKQZyBQAAAHIGAAAAcgcAAABy
CAAAAHIJAAAAcgoAAAApAXILAAAAcgwAAAByDAAAAHINAAAA2gRjb3B5PAAAAHMEAAAAAAEVAXoL
UmVjb3JkLmNvcHkpBdoIX19uYW1lX1/aCl9fbW9kdWxlX1/aDF9fcXVhbG5hbWVfX3IOAAAAcg8A
AAByDAAAAHIMAAAAcgwAAAByDQAAAHIFAAAAMgAAAHMGAAAADAIJARIHcgUAAABjAQAAAAAAAAAD
AAAABQAAAEMAAABzOwAAAHQAAHwAAIMBAFwCAH0BAH0CAHQBAGQBAHQCAHwAAHwBAGYDABaDAQAB
dAEAZAIAfAIAFoMBAAFkAABTKQNOeiNQeXN0b25lKCVzKSB0aW1lIGZvciAlZCBwYXNzZXMgPSAl
Z3otVGhpcyBtYWNoaW5lIGJlbmNobWFya3MgYXQgJWcgcHlzdG9uZXMvc2Vjb25kKQPaCHB5c3Rv
bmVz2gVwcmludNoLX192ZXJzaW9uX18pA9oFbG9vcHPaCWJlbmNodGltZVoGc3RvbmVzcgwAAABy
DAAAAHINAAAA2gRtYWluQwAAAHMIAAAAAAESAQYBEQFyGAAAAGMBAAAAAAAAAAEAAAACAAAAQwAA
AHMKAAAAdAAAfAAAgwEAUykBTikB2gVQcm9jMCkBchYAAAByDAAAAHIMAAAAcg0AAAByEwAAAEoA
AABzAgAAAAABchMAAADaAQDpMwAAAGMBAAAAAAAAAAIAAAAFAAAAQwAAAHMgAAAAZwAAfAAAXRYA
fQEAfAEAZAAAZAAAhQIAGZECAHEGAFMpAU5yDAAAACkC2gIuMNoBeHIMAAAAcgwAAAByDQAAAPoK
PGxpc3Rjb21wPlIAAABzAgAAAAkAch4AAABOYwEAAAAAAAAADQAAAAYAAABDAAAAc+4BAAB0AACD
AAB9AQB4FAB0AQB8AACDAQBEXQYAfQIAcRYAV3QAAIMAAHwBABh9AwB0AgCDAABhAwB0AgCDAABh
BAB0AwB0BABfBQB0BgB0BABfBwB0CAB0BABfCQBkAQB0BABfCgBkAgB0BABfCwBkAwB9BABkBAB0
DABkBQAZZAYAPHQAAIMAAH0BAHgoAXQBAHwAAIMBAERdGgF9AgB0DQCDAAABdA4AgwAAAWQHAH0F
AGQIAH0GAGQJAH0HAHQPAH0IAHQQAHwEAHwHAIMCAAxhEQB4NwB8BQB8BgBrAAByCwFkCgB8BQAU
fAYAGH0JAHQSAHwFAHwGAIMCAH0JAHwFAGQLABd9BQBx1QBXdBMAdBQAdAwAfAUAfAkAgwQAAXQV
AHQEAIMBAGEEAGQMAH0KAHhKAHwKAHQWAGsBAHJ9AXwIAHQXAHwKAGQNAIMCAGsCAHJkAXQYAHQG
AIMBAH0IAG4AAHQZAHQaAHwKAIMBAGQLABeDAQB9CgBxNAFXfAYAfAUAFH0JAHwJAHwFABp9BgBk
BgB8CQB8BgAYFHwFABh9BgB0GwB8BQCDAQB9BQBxlgBXdAAAgwAAfAEAGHwDABh9CwB8CwBkDgBr
AgBy2gFkDgB9DABuCgB8AAB8CwAbfQwAfAsAfAwAZgIAUykPTukoAAAAeh5ESFJZU1RPTkUgUFJP
R1JBTSwgU09NRSBTVFJJTkd6HkRIUllTVE9ORSBQUk9HUkFNLCAxJ1NUIFNUUklOR+kKAAAA6QgA
AADpBwAAAOkCAAAA6QMAAAB6HkRIUllTVE9ORSBQUk9HUkFNLCAyJ05EIFNUUklOR+kFAAAAcgMA
AADaAUHaAUNnAAAAAAAAAAApHHICAAAA2gVyYW5nZXIFAAAA2gpQdHJHbGJOZXh02gZQdHJHbGJy
BgAAANoGSWRlbnQxcgcAAADaBklkZW50M3IIAAAAcgkAAAByCgAAANoKQXJyYXkyR2xvYtoFUHJv
YzXaBVByb2M02gZJZGVudDLaBUZ1bmMy2ghCb29sR2xvYtoFUHJvYzfaBVByb2M42gpBcnJheTFH
bG9i2gVQcm9jMdoJQ2hhcjJHbG9i2gVGdW5jMdoFUHJvYzbaA2NoctoDb3Jk2gVQcm9jMikNchYA
AABaCXN0YXJ0dGltZdoBaVoIbnVsbHRpbWVaClN0cmluZzFMb2NaB0ludExvYzFaB0ludExvYzJa
ClN0cmluZzJMb2PaB0VudW1Mb2NaB0ludExvYzNaCUNoYXJJbmRleHIXAAAAWhFsb29wc1BlckJl
bmNodGltZXIMAAAAcgwAAAByDQAAAHIZAAAAVgAAAHNUAAAAAAoJARMBBAENAgkBCQEJAQkBCQEJ
AQkBBgEOAgkCEwEHAQcBBgEGAQYBBgEQAQ8BDgEPAQ4BEwEMAQYBDwEVAQ8BGgEKAQoBEgEQAhEB
DAEJAgoBchkAAABjAQAAAAAAAAACAAAAAwAAAEMAAABzrQAAAHQAAGoBAIMAAAR8AABfAgB9AQBk
AQB8AABfAwB8AABqAwB8AQBfAwB8AABqAgB8AQBfAgB0BAB8AQBqAgCDAQB8AQBfAgB8AQBqBQB0
BgBrAgBylABkAgB8AQBfAwB0BwB8AABqCACDAQB8AQBfCAB0AABqAgB8AQBfAgB0CQB8AQBqAwBk
AwCDAgB8AQBfAwBuDAB8AQBqAQCDAAB9AABkAAB8AQBfAgB8AABTKQROciUAAAByBAAAAHIgAAAA
KQpyKgAAAHIPAAAAcgYAAAByCQAAANoFUHJvYzNyBwAAAHIrAAAAcjkAAAByCAAAAHIzAAAAKQJa
CFB0clBhckluWgpOZXh0UmVjb3JkcgwAAAByDAAAAHINAAAAcjYAAACQAAAAcxoAAAAAARMBCQEM
AQwBEgEPAQkBEgEMARgCDAEJAXI2AAAAYwEAAAAAAAAAAwAAAAIAAABDAAAAc00AAAB8AABkAQAX
fQEAeDwAdAAAZAIAawIAcjYAfAEAZAMAGH0BAHwBAHQBABh9AAB0AgB9AgBuAAB8AgB0AgBrAgBy
DQBQcQ0AcQ0AfAAAUykETnIgAAAAciYAAAByAwAAACkD2glDaGFyMUdsb2LaB0ludEdsb2JyKwAA
ACkDWghJbnRQYXJJT9oGSW50TG9jcj4AAAByDAAAAHIMAAAAcg0AAAByPAAAAKAAAABzEgAAAAAB
CgEDAQwBCgEKAQkBDAEHAXI8AAAAYwEAAAAAAAAAAQAAAAMAAABDAAAAczQAAAB0AABkAABrCQBy
GAB0AABqAQB9AABuBgBkAQBhAgB0AwBkAgB0AgCDAgB0AABfBAB8AABTKQNO6WQAAAByIAAAACkF
cioAAAByBgAAAHJBAAAAcjMAAAByCQAAACkBWglQdHJQYXJPdXRyDAAAAHIMAAAAcg0AAAByPwAA
AKsAAABzCgAAAAADDAEMAgYBEgFyPwAAAGMAAAAAAAAAAAEAAAACAAAAQwAAAHMiAAAAdAAAZAEA
awIAfQAAfAAAcBUAdAEAfQAAZAIAYQIAZAAAUykDTnImAAAA2gFCKQNyQAAAAHIyAAAAcjcAAAAp
AVoHQm9vbExvY3IMAAAAcgwAAAByDQAAAHIvAAAAtQAAAHMGAAAAAAMMAQwBci8AAABjAAAAAAAA
AAAAAAAAAQAAAEMAAABzEAAAAGQBAGEAAHQBAGECAGQAAFMpAk5yJgAAACkDckAAAADaBUZBTFNF
cjIAAAByDAAAAHIMAAAAcgwAAAByDQAAAHIuAAAAvAAAAHMEAAAAAAQGAXIuAAAAYwEAAAAAAAAA
AgAAAAIAAABDAAAAc5cAAAB8AAB9AQB0AAB8AACDAQBzGwB0AQB9AQBuAAB8AAB0AgBrAgByMAB0
AgB9AQBuYwB8AAB0AwBrAgByWgB0BABkAQBrBAByUQB0AgB9AQBxkwB0AQB9AQBuOQB8AAB0BQBr
AgBybwB0AwB9AQBuJAB8AAB0AQBrAgByfgBuFQB8AAB0BgBrAgBykwB0BQB9AQBuAAB8AQBTKQJO
ckMAAAApB9oFRnVuYzPaBklkZW50NHIrAAAAcjAAAAByQQAAAHIsAAAA2gZJZGVudDUpAtoJRW51
bVBhckluWgpFbnVtUGFyT3V0cgwAAAByDAAAAHINAAAAcjkAAADDAAAAcyAAAAAAAQYBDAEJAQwB
CQEMAQwBCQIJAQwBCQEMAQMBDAEJAXI5AAAAYwIAAAAAAAAABAAAAAIAAABDAAAAcxgAAAB8AABk
AQAXfQIAfAEAfAIAF30DAHwDAFMpAk5yIwAAAHIMAAAAKQTaCEludFBhckkx2ghJbnRQYXJJMnJC
AAAAWglJbnRQYXJPdXRyDAAAAHIMAAAAcg0AAAByMwAAANYAAABzBgAAAAABCgEKAXIzAAAAYwQA
AAAAAAAABgAAAAQAAABDAAAAc6IAAAB8AgBkAQAXfQQAfAMAfAAAfAQAPHwAAHwEABl8AAB8BABk
AgAXPHwEAHwAAHwEAGQDABc8eCkAdAAAfAQAfAQAZAQAF4MCAERdFAB9BQB8BAB8AQB8BAAZfAUA
PHFIAFd8AQB8BAAZfAQAZAIAGBlkAgAXfAEAfAQAGXwEAGQCABg8fAAAfAQAGXwBAHwEAGQFABcZ
fAQAPGQBAGEBAGQAAFMpBk5yJQAAAHIDAAAA6R4AAAByIwAAAOkUAAAAKQJyKAAAAHJBAAAAKQZa
CUFycmF5MVBhcloJQXJyYXkyUGFyckoAAABySwAAAHJCAAAAWghJbnRJbmRleHIMAAAAcgwAAABy
DQAAAHI0AAAA2wAAAHMSAAAAAAMKAQoBEgEOARoBEgEiARYBcjQAAABjAgAAAAAAAAAEAAAAAgAA
AEMAAABzJAAAAHwAAH0CAHwCAH0DAHwDAHwBAGsDAHIcAHQAAFN0AQBTZAAAUykBTikCcisAAABy
MAAAACkEWghDaGFyUGFyMVoIQ2hhclBhcjJaCENoYXJMb2MxWghDaGFyTG9jMnIMAAAAcgwAAABy
DQAAAHI4AAAA6AAAAHMKAAAAAAEGAQYBDAEEAnI4AAAAYwIAAAAAAAAABAAAAAUAAABDAAAAc6AA
AABkAQB9AgB4RAB8AgBkAQBrAQByTAB0AAB8AAB8AgAZfAEAfAIAZAEAFxmDAgB0AQBrAgByCQBk
AgB9AwB8AgBkAQAXfQIAcQkAcQkAV3wDAGQDAGsFAHJuAHwDAGQEAGsBAHJuAGQFAH0CAG4AAHwD
AGQGAGsCAHJ+AHQCAFN8AAB8AQBrBABymAB8AgBkBQAXfQIAdAIAU3QDAFNkAABTKQdOcgMAAABy
JgAAANoBV9oBWnIiAAAA2gFYKQRyOAAAAHIrAAAA2gRUUlVFckUAAAApBFoIU3RyUGFySTFaCFN0
clBhckkyckIAAABaB0NoYXJMb2NyDAAAAHIMAAAAcg0AAAByMQAAAPAAAABzGgAAAAABBgEPASEB
BgERARgBCQEMAQQCDAEKAQQCcjEAAABjAQAAAAAAAAACAAAAAgAAAEMAAABzGgAAAHwAAH0BAHwB
AHQAAGsCAHIWAHQBAFN0AgBTKQFOKQNyLAAAAHJRAAAAckUAAAApAnJJAAAAcj4AAAByDAAAAHIM
AAAAcg0AAAByRgAAAAEBAABzCAAAAAABBgEMAAQBckYAAADaCF9fbWFpbl9fYwEAAAAAAAAAAQAA
AAYAAABDAAAAc0gAAAB0AAB8AABkAQBkAgBkAwB0AQBqAgCDAQIBdAAAZAQAdAEAagMAZAUAGRZk
AwB0AQBqAgCDAQEBdAEAagQAZAYAgwEAAWQAAFMpB07aA2VuZPoBINoEZmlsZXobdXNhZ2U6ICVz
IFtudW1iZXJfb2ZfbG9vcHNdcgEAAAByQwAAACkFchQAAADaA3N5c9oGc3RkZXJy2gRhcmd22gRl
eGl0KQHaA21zZ3IMAAAAcgwAAAByDQAAANoFZXJyb3IIAQAAcwYAAAAAARkBHgFyWwAAAHoaJWQg
YXJndW1lbnRzIGFyZSB0b28gbWFueTt6FEludmFsaWQgYXJndW1lbnQgJXI7KS3aB19fZG9jX19a
BUxPT1BTWgR0aW1lcgIAAAByFQAAAHIoAAAAcisAAAByMAAAAHIsAAAAckcAAABySAAAAHIFAAAA
clEAAAByRQAAAHIYAAAAchMAAAByQQAAAHIyAAAAckAAAAByNwAAAHI1AAAAci0AAAByKgAAAHIp
AAAAchkAAAByNgAAAHI8AAAAcj8AAAByLwAAAHIuAAAAcjkAAAByMwAAAHI0AAAAcjgAAAByMQAA
AHJGAAAAchAAAAByVgAAAHJbAAAA2gNsZW5yWAAAANoFbmFyZ3PaA2ludHIWAAAA2gpWYWx1ZUVy
cm9ycgwAAAByDAAAAHIMAAAAcg0AAADaCDxtb2R1bGU+KAAAAHNUAAAABgIGAhACBgIeAhMOBgEG
Ag8HDwMGAQYBBgEGAQ0BGgEGAQYCDzoMEAwLDAoMBwwHDBMMBQwNDAgMEQwFDAEMAQwEEwEMAREB
DAEDABcBDQEdAgYB
</script>

    <!-- This is a simple test script. The content comes from sample.py
         in the testserver directory -->
    <script
        id="batavia-sample"
        type="application/python-bytecode"
        data-filename="{{ modules.sample.filename }}">
{{ modules.sample.compiled }}
    </script>

    <!-- This is a second module module that can be imported. The content
         comes from other.py in the testserver directory -->
    <script id="batavia-other"
        type="application/python-bytecode"
        data-filename="{{ modules.sample.filename }}">
{{ modules.other.compiled }}
    </script>

    <script id="batavia-submodule"
        type="application/python-bytecode"
        data-filename="{{ modules.submodule.init.filename }}">
{{ modules.submodule.init.compiled }}
    </script>

    <script id="batavia-submodule.modulea"
        type="application/python-bytecode"
        data-filename="{{ modules.submodule.modulea.filename }}">
{{ modules.submodule.modulea.compiled }}
    </script>

    <script id="batavia-submodule.moduleb"
        type="application/python-bytecode"
        data-filename="{{ modules.submodule.moduleb.filename }}">
{{ modules.submodule.moduleb.compiled }}
    </script>

    <script id="batavia-submodule.modulec"
        type="application/python-bytecode"
        data-filename="{{ modules.submodule.modulec.filename }}">
{{ modules.submodule.modulec.compiled }}
    </script>

    <script id="batavia-submodule.moduled"
        type="application/python-bytecode"
        data-filename="{{ modules.submodule.moduled.init.filename }}">
{{ modules.submodule.moduled.init.compiled }}
    </script>

    <script id="batavia-submodule.moduled.submoduled"
        type="application/python-bytecode"
        data-filename="{{ modules.submodule.moduled.submoduled.filename }}">
{{ modules.submodule.moduled.submoduled.compiled }}
    </script>

    <script id="batavia-submodule.subsubmodule"
        type="application/python-bytecode"
        data-filename="{{ modules.submodule.subsubmodule.init.filename }}">
{{ modules.submodule.subsubmodule.init.compiled }}
    </script>

    <script id="batavia-submodule.subsubmodule.submodulea"
        type="application/python-bytecode"
        data-filename="{{ modules.submodule.subsubmodule.submodulea.filename }}">
{{ modules.submodule.subsubmodule.submodulea.compiled }}
    </script>

    {% if customcode and customcode.compiled %}
    <script id="batavia-customcode"
        type="application/python-bytecode"
        data-filename="{{ modules.custom.filename }}">
{{ customcode.compiled }}
    </script>
    {% endif %}

    <script>

// Now define a stdout and stderr function that will output to the page.
function PyConsole(element) {
    this.element = document.getElementById('pyconsole');
}

PyConsole.prototype.write = function(buffer) {
    var text = document.createTextNode(buffer);
    this.element.appendChild(text);

    // Also echo to the console.
    console.log(buffer)
}

PyConsole.prototype.flush = function() {}

function PyErrConsole(element) {
    this.element = document.getElementById('pyconsole');
}

PyErrConsole.prototype.write = function(buffer) {
    var err = document.createElement('span');
    err.className = "error";
    var text = document.createTextNode(buffer)

    err.appendChild(text)
    this.element.appendChild(err);

    // Also echo to the console.
    console.log(buffer)
}

PyErrConsole.prototype.flush = function() {}

function bootstrap() {
    console.log('Create VM');
    window.vm = new batavia.VirtualMachine({
        stdout: new PyConsole(),
        stderr: new PyErrConsole(),
        frame: null
    });
{% if customcode %}
    console.log('Run code...');
    vm.run('customcode', []);
    console.log('done.');
{% endif %}
}

function sample() {
    console.log('Run code...');
    // The first argument is the Python dotted-path of the module to run
    // The second argument is the value for sys.argv
    window.vm.run('sample', ['5']);
    console.log('done.');
}

function pystone(loops) {
    console.log('Benchmarking...');
    window.vm.run('test.pystone', [loops]);
    console.log('done.');
}
    </script>

</head>
<body onload="bootstrap();">
    <h1>Batavia testbed</h1>
    <h3>Try running some Python in the browser</h3>
    <div class="indent_block">
        {% if customcode and customcode.error %}
        <div class='warning important'><pre>{{ customcode.error }}</pre></div>
        {% endif %}
        <form method="post">
            <textarea id="text_editor" cols="80" rows="8" name="code">{{ customcode.code }}</textarea>
            <p class="warning important">
                <b>NOTE - This is not sandboxed!!</b> This code will be compiled on the webserver, with the same permissions as the user running the web server. There may be vectors for arbitrary code execution. <b>You have been warned!</b>
            </p>
            <input type="submit" value="Run your code!" />
        </form>
    </div>
    <hr/>
    <h3>Or run some of our Python scripts</h3>
    <div class="indent_block">
        <button onclick="sample()">Run sample.py</button>
        <button onclick="pystone('5')">Run PyStone (5 loops)</button>
        <button onclick="pystone('500')">Run PyStone (500 loops)</button>
        <button onclick="pystone('50000')">Run PyStone (50000 loops)</button><br />
        <p class="warning">
            NOTE - Run Sample.py will open a new page; that's intended. The Run PyStone (50000 loops) example will take some time to complete without immediate feedback.
        </p>
    </div>
    <hr/>
    <script>
        var myTextEditor = document.getElementById('text_editor');
        var myCodeMirror = CodeMirror.fromTextArea(myTextEditor, {
            indentUnit: 4, //Python is four spaces indented
            smartIndent: true, //Detects blocks, places code four spaces indented
            lineWrapping: true, //Otherwise you'd need to scroll right
            lineNumbers: true
        });
    </script>
    <h3>Console output</h3>
    <div class="indent_block">
        <pre id="pyconsole"></pre>
    </div>
    <hr/>
    <h3>More about Batavia</h3>
    <div class="indent_block">
        <p>Batavia, and the larger <a href="http://pybee.org/" target="_blank">BeeWare project</a>, is open source and welcomes contributions!</p>
    </div>
</body>
</html><|MERGE_RESOLUTION|>--- conflicted
+++ resolved
@@ -31,11 +31,8 @@
     <!--Adding Font Awesome to give some zest to headings etc -->
     <link rel="stylesheet" href="http://cdnjs.cloudflare.com/ajax/libs/font-awesome/4.6.3/css/font-awesome.min.css">
 
-<<<<<<< HEAD
     <script src="/static/batavia.js" debug={{debug|yesno:"true,false"}}></script>
-=======
-    <script src="/static/batavia.js"></script>
->>>>>>> 60c75c75
+
 
     <!-- The following <script> tag contains a Base64 encoded PYC file.
          The file encoded is the entire test.pystone module. The naming
