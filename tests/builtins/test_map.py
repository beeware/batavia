--- conflicted
+++ resolved
@@ -51,17 +51,7 @@
 
     not_implemented = [
         'test_bytearray',
-        'test_bytes',
         'test_class',
         'test_complex',
         'test_frozenset',
-<<<<<<< HEAD
-        'test_list',
-        'test_None',
-        'test_NotImplemented',
-        'test_set',
-        'test_str',
-        'test_tuple',
-=======
->>>>>>> 6e030874
     ]