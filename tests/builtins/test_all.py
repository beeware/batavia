--- conflicted
+++ resolved
@@ -11,17 +11,9 @@
     not_implemented = [
         'test_bytearray',
         'test_class',
+        'test_dict',
         'test_complex',
-<<<<<<< HEAD
-        'test_float',
         'test_frozenset',
-        'test_int',
-        'test_list',
         'test_None',
         'test_NotImplemented',
-        'test_set',
-=======
-        'test_dict',
-        'test_frozenset',
->>>>>>> 6e030874
     ]