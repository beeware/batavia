from .. utils import TranspileTestCase, BuiltinFunctionTestCase


class SetTests(TranspileTestCase):
    pass


class BuiltinSetFunctionTests(BuiltinFunctionTestCase, TranspileTestCase):
    functions = ["set"]

    not_implemented = [
        'test_bool',
        'test_bytearray',
        'test_bytes',
        'test_class',
        'test_complex',
        'test_dict',
        'test_float',
        'test_frozenset',
        'test_int',
<<<<<<< HEAD
=======
        'test_list',
        'test_none',
        'test_set',
>>>>>>> 5f4e9db4
        'test_str',
        'test_tuple',
    ]<|MERGE_RESOLUTION|>--- conflicted
+++ resolved
@@ -18,12 +18,9 @@
         'test_float',
         'test_frozenset',
         'test_int',
-<<<<<<< HEAD
-=======
         'test_list',
         'test_none',
         'test_set',
->>>>>>> 5f4e9db4
         'test_str',
         'test_tuple',
     ]