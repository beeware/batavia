--- conflicted
+++ resolved
@@ -13,14 +13,4 @@
         'test_class',
         'test_complex',
         'test_frozenset',
-<<<<<<< HEAD
-        'test_int',
-        'test_list',
-        'test_None',
-        'test_NotImplemented',
-        'test_set',
-        'test_str',
-        'test_tuple',
-=======
->>>>>>> 6e030874
     ]