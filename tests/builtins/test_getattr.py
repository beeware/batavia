--- conflicted
+++ resolved
@@ -12,11 +12,7 @@
         'test_bytearray',
         'test_class',
         'test_complex',
-<<<<<<< HEAD
         'test_class',
         'test_frozenset',
         'test_None',
-=======
-        'test_frozenset',
->>>>>>> 6e030874
     ]