import os
import re
from time import gmtime, localtime, mktime
from ..utils import TranspileTestCase, adjust, SAMPLE_DATA, runAsPython
import unittest


class TimeTests(TranspileTestCase):

    @unittest.expectedFailure
    def test_time(self):
        self.assertCodeExecution("""
            import time
            # Demonstrate that we're getting the same type...
            print(type(time.time()))
            # ...and that type is infact a float.
            print(isinstance(time.time(), float))
            print('Done.')
            """)

    def test_sleep(self):
        self.assertCodeExecution("""
            import time
            time.sleep(.1)
            print('Done.')
            """)

    def test_sleep_negative(self):
        self.assertCodeExecution("""
            import time
            try:
                time.sleep(-1)
            except ValueError as err:
                print(err)
            print('Done.')
            """)

    def test_struct_time_valid(self):
        """
        valid construction
        """

        seed = list(range(1, 10))
        sequences = (
            bytes(seed),
            dict(zip(seed, seed)),
            frozenset(seed),
            seed,
            range(1, 10),
            set(seed),
            ''.join([str(i) for i in seed]),
            tuple(seed)
        )

        setup= adjust("""
        print('>>> import time')
        import time
        """)
        sequence_tests = [struct_time_setup(seq) for seq in sequences]
        test_str = ''.join(sequence_tests)
        self.assertCodeExecution(test_str)

    @unittest.expectedFailure
    def test_struct_time_bad_types(self):
        """
        currently bytearray will break the constructor
        """

        setup = adjust("""
        print('>>> import time')
        import time
        """)
        test_str = setup + adjust(struct_time_setup(bytearray([1]*9)))
        self.assertCodeExecution(test_str)

    def test_struct_time_valid_lengths(self):
        """
        length 9, 10, 11 are acceptable
        """

        setup= adjust("""
        print('>>> import time')
        import time
        """)
        sequence_tests = [struct_time_setup([1] * size) for size in range(9, 12)]
        test_str = ''.join(sequence_tests)
        self.assertCodeExecution(test_str)

    def test_struct_time_invalid(self):
        """
        invalid construction due to bad type
        """

        bad_types = [
            True,
            0j,
            1,
            None,
            NotImplemented
        ]

        setup= adjust("""
        print('>>> import time')
        import time
        """)
        sequence_tests = [struct_time_setup(seq) for seq in bad_types]
        test_str = ''.join(sequence_tests)
        self.assertCodeExecution(test_str)

    def test_struct_time_too_short(self):
        """
        sequence less than length 9 is passed
        should raise an index error
        """
        self.assertCodeExecution(struct_time_setup([1]*8))

    def test_struct_time_too_long(self):
        """
        sequence longer than length 9 is allowed
        """
        self.assertCodeExecution(struct_time_setup([1]*12))

    def test_struct_time_attrs(self):
        """
        tests for struct_time attributes
        """

        setup = struct_time_setup()

        fields = ['n_fields', 'n_unnamed_fields', 'n_sequence_fields', 'tm_year', 'tm_mon', 'tm_mday', 'tm_hour', 'tm_min',
                  'tm_sec', 'tm_wday', 'tm_yday', 'tm_isdst', 'tm_zone', 'tm_gmtoff']
        test_strs = [adjust("""
            print('>>> st.{attr}')
            print(st.{attr})
        """.format(attr=attr)) for attr in fields]

        self.assertCodeExecution(setup + ''.join(test_strs))

    def test_get_item(self):
        """
        tries __getitem__ for index -12-12
        """

        setup = struct_time_setup([1] * 11)
        get_indecies = [adjust("""
        print('>>> st[{i}]')
        print(st[{i}])
        """)for i in range(-12, 13)]

        self.assertCodeExecution(setup + ''.join(get_indecies))

    def test_struct_time_str(self):
        """
        tests the str method
        """

        test_str = struct_time_setup()
        test_str += adjust("""
        print('>>> str(st)')
        print(str(st))
        """)

        self.assertCodeExecution(adjust(test_str))

    def test_struct_time_repr(self):
        """
        tests the repr method
        """

        test_str = struct_time_setup()
        test_str += adjust("""
        print('>>> repr(st)')
        print(repr(st))
        """)

        self.assertCodeExecution(adjust(test_str))

    # TESTS FOR MKTIME
    def test_mktime(self):
        """
        tests the happy path for the mktime constructor
        """

        seq = (1970, 1, 1, 0, 0, 0, 0, 0, 0)

        test_str = adjust("""
        print('>>> import time')
        import time
        print('>>> seq = {seq}')
        seq = {seq}
        print(">>> time.mktime({seq})")
        print(time.mktime(seq))
        #################################
        print(">>> seq = time.struct_time({seq})")
        seq = time.struct_time({seq})
        print(">>> time.mktime(seq)")
        print(time.mktime(seq))
        """).format(seq=str(seq))

        self.assertCodeExecution(test_str)

    def test_mktime_args(self):
        """
        alter arguments 0-6 one by one
        """

        test_str = adjust("""
        print('>>> import time')
        import time
        """)
        seed = [1970, 1, 1, 0, 0, 0, 0, 0, -1]
        for i in range(7):
            seq = seed[:]
            if i == 0:
                seq[i] = 1999    # change the year
            else:
                seq[i] = 5  # change something else
                if i == 1:
                    seq[8] = 1  # change dst value if needed

            test_str += mktime_setup(str(tuple(seq)))

        self.assertCodeExecution(test_str)

    def test_mktime_dst(self):
        """
        tests with each month of the year
        """

        seed = [1970, 1, 1, 0, 0, 0, 0, 0, -1]

        test_str = adjust("""
        print('>>> import time')
        import time
        """)
        for month in range(1, 13):
            seq = seed[:]
            seq[1] = month
            if month <= 3 or month == 12:
                seq[8] = 0  # dst off
            else:
                seq[8] = 1  # dst on
            test_str += adjust("""
            print('trying month {}')
            """.format(month))
            test_str += mktime_setup(str(tuple(seq)))

        self.assertCodeExecution(test_str)

    def test_mktime_bad_input(self):
        """
        When the argument passed is not tuple or struct_time.
        """

        seed = (1970, 1, 1, 0, 0, 0, 0, 0, 0)

        data = (
            False,
            1j,
            {key: key for key in seed},
            1.2,
            frozenset(seed),
            1,
            list(seed),
            range(1,2,3),
            set(seed),
            slice(1,2,3),
            '123456789',
            None,
            NotImplemented
        )

        test_str = adjust("""
        print('>>> import time')
        import time
        """)

        tests = [mktime_setup(str(d)) for d in data]
        test_str += ''.join(tests)

        self.assertCodeExecution(test_str)

    def test_mktime_non_integer_types(self):
        """
        Tests behavior when non integer types are part of the sequence passed
        """

        test_str = adjust("""
        print('>>> import time')
        import time
        """)

        strange_types = [SAMPLE_DATA[type][0] for type in SAMPLE_DATA if type != 'int']

        tests = [ mktime_setup(str((1970, t, 1, 2, 0, 0, 0, 0, 0))) for t in strange_types]
        test_str += ''.join(tests)

        self.assertCodeExecution(test_str)

    def test_mktime_seq_wrong_length(self):
        """
        Sequence has the wrong length
        """

        seq = (1970, 1, 1, 0, 0, 0, 0, 0)  # length == 8

        test_str = adjust("""
        print('>>> import time')
        import time
        """)

        test_str += mktime_setup(str(seq))
        self.assertCodeExecution(test_str)

    def test_mktime_wrong_arg_count(self):
        """
        Called with the wrong number of args
        """

        test_str = adjust("""
        print('>>> import time')
        import time
        print('>>> time.mktime()')
        print(time.mktime())
        ############################
        print('>>> time.mktime(1,2)')
        print(time.mktime(1,2))
        """)

        self.assertCodeExecution(test_str)

    def test_mktime_too_early(self):
        """
        tests OverflowError on dates earlier than an arbitrarily defined date 1900-01-01
        Because the CPython implementation of mktime varies across platforms, this likely won't match behavior
        regarding the smallest possible year that can be entered.
        """

        set_up = adjust("""
        print('>>> import time')
        import time
        """)

        bad_years = (-1970, 70, 1899)

        for year in bad_years:
            test_str = set_up + mktime_setup(str((year, 1, 1, 0, 0, 0, 0, 0, 0)))

            # NOTE: because each example will raise an error, a new VM must be used for each example.
            self.assertJavaScriptExecution(test_str,
                                           js={},
                                           run_in_function=False,
                                           out="""
                >>> import time
                >>> time.mktime(({}, 1, 1, 0, 0, 0, 0, 0, 0))
                ### EXCEPTION ###
                OverflowError: mktime argument out of range
                    test.py:4
                """.format(year))

    def test_mktime_too_late(self):
        """
        tests that the year given is too large. mktime will fail when the date passed to the javascript Date constructor
        is too large per ECMA spec
        source: http://ecma-international.org/ecma-262/5.1/#sec-15.9.1.1
        """
        ok_date = [300000, 1, 1, 1, 0, 0, 0, 0, 0]  # one exceeding date
        bad_date = [275758, 1, 1, 1, 0, 0, 0, 0, 0]  # one just-ok date

<<<<<<< HEAD
        hour = 16 + localtime().tm_hour - gmtime().tm_hour
        if hour > 24:
            day = 13
            hour = hour - 24
        else:
            day = 12

        seed = [275760, 9, day, hour, 0, 0, 0, 0, 0]  # the max date that can be computed.
=======
>>>>>>> dce46ae8
        set_up = adjust("""
        print('>>> import time')
        import time
        """)
    
        expected_output = adjust("""
            >>> import time
            >>> time.mktime({seed_expand})
            ### EXCEPTION ###
            OverflowError: signed integer is greater than maximum
                test.py:4
            """)

        self.assertJavaScriptExecution(
            set_up + mktime_setup(str(tuple(ok_date))),
            run_in_function=False,
            same=True,
            out=expected_output.format(seed_expand=str(tuple(ok_date))))

        self.assertJavaScriptExecution(
            set_up + mktime_setup(str(tuple(bad_date))),
            run_in_function=False,
            same=False,
            out=expected_output.format(seed_expand=str(tuple(bad_date))))


    def test_mktime_no_overflow_error(self):
        """
        years that will not throw an OverflowError
        """

        set_up = adjust("""
        print('>>> import time')
        import time
        """)

        good_years = (1900, 1970, 2016)
        for year in good_years:
            seq = (year, 1, 1, 0, 0, 0, 0, 0, 0)
            test_str  = set_up + mktime_setup(str(seq))

            # need to compare each example individually
            self.assertJavaScriptExecution(test_str,
                                           js={},
                                           run_in_function=False,
                                           same=False,
                                           out="""
            >>> time.mktime(({}, 1, 1, 0, 0, 0, 0, 0, 0))
            ### EXCEPTION ###
            OverflowError: signed integer is greater than maximum
                test.py:4
            """.format(year))

    # TESTS FOR GMTIME
    def test_gmtime_no_arg(self):
        """
        test for gmtime with no arugment
        """

        test_str = adjust("""
        print('>>> import time')
        import time
        print('>>> time.gmtime()')
        print(time.gmtime())
        """)

        # set up a temp directory
        self.makeTempDir()

        # run as both Python and JS (Python first
        # to ensure code is rolled out for JS to use)
        py_out = runAsPython(self.temp_dir, test_str)
        js_out = self.runAsJavaScript(test_str, js={})
        outputs = [py_out, js_out]

        raw_times = [out.split('\n')[2] for out in outputs]  # each item will be a string representation of struct_time

        # regex to parse struct_time
        match_str = 'time\.struct_time\(tm_year=(?P<year>-?\d{1,4}), tm_mon=(?P<mon>-?\d{1,2}), tm_mday=(?P<mday>-?\d{1,2}), tm_hour=(?P<hour>-?\d{1,2}), tm_min=(?P<min>-?\d{1,2}), tm_sec=(?P<sec>-?\d{1,2}), tm_wday=(?P<wday>-?\d{1}), tm_yday=(?P<yday>-?\d{1,4}), tm_isdst=(?P<isdst>-?\d{1})\)'

        times = []
        for raw in raw_times:
            match = re.search(match_str, raw)
            attrs = [int(match.group(i)) for i in range(1, 10)]   # grab each attr from struct_tine
            times.append(mktime(tuple(attrs)))

        self.assertAlmostEqual(times[0], times[1], delta=2)  # times should be within 2 seconds of each other

    def test_gmtime_with_arg(self):

        test_str = adjust("""
        print('>>> import time')
        import time
        print('>>> time.gmtime(1000)')
        print(time.gmtime(1000))
        """)

        self.assertCodeExecution(test_str)

    def test_gmtime_dst(self):
        """
        test all months to demonstrate dst is not messing with things
        """

        test_str = adjust("""
        print('>>> import time')
        import time
        """)

        test_str += ''.join([adjust("""
        print('>>> time.gmtime({seq})')
        time.gmtime({seq})
        """.format(seq=str((2016, month, 1, 0, 0, 0, 0, 0, -1)))) for month in range(1,13)])

        self.assertCodeExecution(test_str)

    def test_gmtime_too_many_args(self):

        test_str = adjust("""
        print('>>> import time')
        import time
        print('>>> time.gmtime(1,2)')
        print(time.gmtime(1,2))
        """)

        self.assertCodeExecution(test_str)

    def test_gmtime_bad_type(self):
        """
        only int or float allowed
        """

        bad_types = [SAMPLE_DATA[t][0] for t in SAMPLE_DATA if t not in ['int', 'float', 'None']]

        test_strs = [adjust("""
        print('>>> import time')
        import time
        print('>>> time.gmtime({item})')
        print(time.gmtime({item}))
        """.format(item=item)) for item in bad_types]

        for t_str in test_strs:
            self.assertCodeExecution(t_str)

    def test_gmtime_argument_range(self):
        """
        tests for values exceding +- 8640000000000000 ms (limit for JS)
        """

        limit_abs = 8640000000000000 / 1000

        for adder in range(2):
            for factor in [-1, 1]:
                seconds = factor * (limit_abs + adder)
                test_str = adjust("""
                    print('>>> import time')
                    import time
                    print('>>> time.gmtime({seconds})')
                    print(time.gmtime({seconds}))
                    """.format(seconds=seconds))

                throws_error = adder == 1
                self.assertJavaScriptExecution(test_str,
                                               js={},
                                               run_in_function=False,
                                               same=throws_error,   # when exceeding the limit, expect an error
                                               out=adjust("""
                >>> import time
                >>> time.gmtime({seconds})
                ### EXCEPTION ###
                OSError: Value too large to be stored in data type
                    test.py:4
                """).format(seconds=seconds))

    # TESTS FOR LOCALTIME
    def test_localtime_no_arg(self):
        """
        test for gmtime with no arugment
        """

        test_str = adjust("""
        print('>>> import time')
        import time
        print('>>> time.localtime()')
        print(time.localtime())
        """)

        # set up a temp directory
        self.makeTempDir()

        # run as both Python and JS (Python first
        # to ensure code is rolled out for JS to use)
        py_out = runAsPython(self.temp_dir, test_str)
        js_out = self.runAsJavaScript(test_str, js={})
        outputs = [py_out, js_out]

        print (outputs)
        raw_times = [out.split('\n')[2] for out in outputs]  # each item will be a string representation of struct_time
        # regex to parse struct_time
        match_str = 'time\.struct_time\(tm_year=(?P<year>-?\d{1,4}), tm_mon=(?P<mon>-?\d{1,2}), tm_mday=(?P<mday>-?\d{1,2}), tm_hour=(?P<hour>-?\d{1,2}), tm_min=(?P<min>-?\d{1,2}), tm_sec=(?P<sec>-?\d{1,2}), tm_wday=(?P<wday>-?\d{1}), tm_yday=(?P<yday>-?\d{1,4}), tm_isdst=(?P<isdst>-?\d{1})\)'

        times = []
        for raw in raw_times:
            match = re.search(match_str, raw)
            attrs = [int(match.group(i)) for i in range(1, 10)]   # grab each attr from struct_tine
            times.append(mktime(tuple(attrs)))

        self.assertAlmostEqual(times[0], times[1], delta=2)  # times should be within 2 seconds of each other

    def test_localtime_with_arg(self):

        test_str = adjust("""
        print('>>> import time')
        import time
        print('>>> time.localtime(1000)')
        print(time.localtime(1000))
        """)

        self.assertCodeExecution(test_str)

    def test_localtime_dst(self):
        """
        test all months to ensure dst works as expected
        """

        test_str = adjust("""
        print('>>> import time')
        import time
        """)

        test_str += ''.join([adjust("""
        print('>>> time.localtime({seq})')
        time.localtime({seq})
        """.format(seq=str((2016, month, 1, 0, 0, 0, 0, 0, -1)))) for month in range(1,13)])

        self.assertCodeExecution(test_str)

    def test_localtime_too_many_args(self):

        test_str = adjust("""
        print('>>> import time')
        import time
        print('>>> time.localtime(1,2)')
        print(time.localtime(1,2))
        """)

        self.assertCodeExecution(test_str)

    def test_localtime_bad_type(self):
        """
        only int or float allowed
        """

        bad_types = [SAMPLE_DATA[t][0] for t in SAMPLE_DATA if t not in ['int', 'float', 'None']]

        test_strs = [adjust("""
        print('>>> import time')
        import time
        print('>>> time.localtime({item})')
        print(time.localtime({item}))
        """.format(item=item)) for item in bad_types]

        for t_str in test_strs:
            self.assertCodeExecution(t_str)

    def test_localtime_argument_range(self):
        """
        tests for values exceding +- 8640000000000000 ms (limit for JS)
        """

        limit_abs = 8640000000000000 / 1000

        for adder in range(2):
            for factor in [-1, 1]:
                seconds = factor * (limit_abs + adder)
                test_str = adjust("""
                    print('>>> import time')
                    import time
                    print('>>> time.localtime({seconds})')
                    print(time.localtime({seconds}))
                    """.format(seconds=seconds))

                throws_error = adder == 1
                self.assertJavaScriptExecution(test_str,
                                               js={},
                                               run_in_function=False,
                                               same=throws_error,   # when exceeding the limit, expect an error
                                               out=adjust("""
                >>> import time
                >>> time.localtime({seconds})
                ### EXCEPTION ###
                OSError: Value too large to be stored in data type
                    test.py:4
                """).format(seconds=seconds))


def struct_time_setup(seq = [1] * 9):
    """
    returns a string to set up a struct_time with seq the struct_time constructor
    :param seq: a valid sequence
    """

    test_str = adjust("""
    print("constructing struct_time with {type_name}")
    print(">>> st = time.struct_time({seq})")
    st = time.struct_time({seq})
    print('>>> st')
    print(st)
    """).format(type_name=type(seq), seq=seq)

    return test_str


def mktime_setup(seq):
    """
    :param seq: a string representation of a sequence
    :return: a test_string to call mktime based on seq
    """
    test_str = adjust("""
    print('''>>> time.mktime({seq})''')
    print(time.mktime({seq}))
    """).format(seq=seq)

    return test_str<|MERGE_RESOLUTION|>--- conflicted
+++ resolved
@@ -367,17 +367,6 @@
         ok_date = [300000, 1, 1, 1, 0, 0, 0, 0, 0]  # one exceeding date
         bad_date = [275758, 1, 1, 1, 0, 0, 0, 0, 0]  # one just-ok date
 
-<<<<<<< HEAD
-        hour = 16 + localtime().tm_hour - gmtime().tm_hour
-        if hour > 24:
-            day = 13
-            hour = hour - 24
-        else:
-            day = 12
-
-        seed = [275760, 9, day, hour, 0, 0, 0, 0, 0]  # the max date that can be computed.
-=======
->>>>>>> dce46ae8
         set_up = adjust("""
         print('>>> import time')
         import time
