from .. utils import TranspileTestCase, UnaryOperationTestCase, BinaryOperationTestCase, InplaceOperationTestCase

import unittest


class IntTests(TranspileTestCase):
    @unittest.expectedFailure
    def test_setattr(self):
        self.assertCodeExecution("""
            x = 37
            x.attr = 42
            print('Done.')
            """)

    @unittest.expectedFailure
    def test_getattr(self):
        self.assertCodeExecution("""
            x = 37
            print(x.attr)
            print('Done.')
            """)

    def test_invalid_literal(self):
        self.assertCodeExecution("""
            int('q', 16)
            """)


class UnaryIntOperationTests(UnaryOperationTestCase, TranspileTestCase):
    data_type = 'int'


class BinaryIntOperationTests(BinaryOperationTestCase, TranspileTestCase):
    data_type = 'int'

    not_implemented = [
        'test_add_bytearray',
        'test_add_bytes',
        'test_add_complex',
        'test_add_frozenset',

        'test_and_bytearray',
        'test_and_bytes',
        'test_and_complex',
        'test_and_frozenset',

        'test_eq_bytearray',
        'test_eq_bytes',
        'test_eq_class',
        'test_eq_complex',
        'test_eq_frozenset',
        'test_eq_str',

        'test_floor_divide_bool',
        'test_floor_divide_bytearray',
        'test_floor_divide_bytes',
        'test_floor_divide_complex',
        'test_floor_divide_float',
        'test_floor_divide_frozenset',
        'test_floor_divide_int',

        'test_ge_bytearray',
        'test_ge_class',
        'test_ge_complex',
        'test_ge_frozenset',
<<<<<<< HEAD
        'test_ge_list',
        'test_ge_None',
        'test_ge_NotImplemented',
=======
>>>>>>> 6e030874
        'test_ge_set',

        'test_gt_bytearray',
        'test_gt_bytes',
        'test_gt_class',
        'test_gt_complex',
        'test_gt_frozenset',
        'test_gt_NotImplemented',
        'test_gt_set',

        'test_le_bytearray',
        'test_le_class',
        'test_le_complex',
        'test_le_frozenset',
<<<<<<< HEAD
        'test_le_list',
        'test_le_None',
        'test_le_NotImplemented',
=======
>>>>>>> 6e030874
        'test_le_set',

        'test_lshift_bytearray',
        'test_lshift_bytes',
        'test_lshift_complex',
        'test_lshift_frozenset',
        'test_lshift_int',

        'test_lt_bytearray',
        'test_lt_bytes',
        'test_lt_class',
        'test_lt_complex',
        'test_lt_frozenset',
        'test_lt_set',
        'test_lt_NotImplemented',

        'test_modulo_bool',
        'test_modulo_bytearray',
        'test_modulo_bytes',
        'test_modulo_complex',
        'test_modulo_float',
        'test_modulo_frozenset',
        'test_modulo_int',

        'test_multiply_bytearray',
        'test_multiply_bytes',
        'test_multiply_complex',
        'test_multiply_frozenset',
        'test_multiply_tuple',

        'test_ne_bytearray',
        'test_ne_bytes',
        'test_ne_class',
        'test_ne_complex',
        'test_ne_frozenset',
        'test_ne_str',

        'test_or_bytearray',
        'test_or_bytes',
        'test_or_complex',
        'test_or_frozenset',

        'test_power_bytearray',
        'test_power_bytes',
        'test_power_class',
        'test_power_complex',
        'test_power_dict',
        'test_power_float',
        'test_power_frozenset',
        'test_power_int',
        'test_power_list',
        'test_power_None',
        'test_power_NotImplemented',
        'test_power_set',
        'test_power_str',
        'test_power_tuple',

        'test_rshift_bytearray',
        'test_rshift_bytes',
        'test_rshift_complex',
        'test_rshift_frozenset',
        'test_rshift_int',

        'test_subscr_bool',
        'test_subscr_bytearray',
        'test_subscr_bytes',
        'test_subscr_class',
        'test_subscr_complex',
        'test_subscr_dict',
        'test_subscr_float',
        'test_subscr_frozenset',
        'test_subscr_int',
        'test_subscr_list',
        'test_subscr_None',
        'test_subscr_NotImplemented',
        'test_subscr_set',
        'test_subscr_str',
        'test_subscr_tuple',

        'test_subtract_bytearray',
        'test_subtract_bytes',
        'test_subtract_complex',
        'test_subtract_frozenset',

        'test_true_divide_bool',
        'test_true_divide_bytearray',
        'test_true_divide_bytes',
        'test_true_divide_complex',
        'test_true_divide_float',
        'test_true_divide_frozenset',
        'test_true_divide_int',

        'test_xor_bytearray',
        'test_xor_bytes',
        'test_xor_complex',
        'test_xor_frozenset',
    ]


class InplaceIntOperationTests(InplaceOperationTestCase, TranspileTestCase):
    data_type = 'int'

    not_implemented = [
        'test_add_bytearray',
        'test_add_bytes',
        'test_add_class',
        'test_add_complex',
        'test_add_dict',
        'test_add_float',
        'test_add_frozenset',
        'test_add_list',
        'test_add_None',
        'test_add_NotImplemented',
        'test_add_set',
        'test_add_str',
        'test_add_tuple',

        'test_and_bool',
        'test_and_bytearray',
        'test_and_bytes',
        'test_and_class',
        'test_and_complex',
        'test_and_dict',
        'test_and_float',
        'test_and_frozenset',
        'test_and_list',
        'test_and_int',
        'test_and_None',
        'test_and_NotImplemented',
        'test_and_set',
        'test_and_str',
        'test_and_tuple',

        'test_floor_divide_bool',
        'test_floor_divide_bytearray',
        'test_floor_divide_bytes',
        'test_floor_divide_class',
        'test_floor_divide_complex',
        'test_floor_divide_dict',
        'test_floor_divide_float',
        'test_floor_divide_frozenset',
        'test_floor_divide_int',
        'test_floor_divide_list',
        'test_floor_divide_None',
        'test_floor_divide_NotImplemented',
        'test_floor_divide_set',
        'test_floor_divide_str',
        'test_floor_divide_tuple',

        'test_lshift_bool',
        'test_lshift_bytearray',
        'test_lshift_bytes',
        'test_lshift_class',
        'test_lshift_complex',
        'test_lshift_dict',
        'test_lshift_float',
        'test_lshift_frozenset',
        'test_lshift_int',
        'test_lshift_list',
        'test_lshift_None',
        'test_lshift_NotImplemented',
        'test_lshift_set',
        'test_lshift_str',
        'test_lshift_tuple',

        'test_modulo_bool',
        'test_modulo_bytearray',
        'test_modulo_bytes',
        'test_modulo_class',
        'test_modulo_complex',
        'test_modulo_dict',
        'test_modulo_float',
        'test_modulo_frozenset',
        'test_modulo_int',
        'test_modulo_list',
        'test_modulo_None',
        'test_modulo_NotImplemented',
        'test_modulo_set',
        'test_modulo_str',
        'test_modulo_tuple',

        'test_multiply_bytearray',
        'test_multiply_bytes',
        'test_multiply_class',
        'test_multiply_complex',
        'test_multiply_float',
        'test_multiply_frozenset',
        'test_multiply_NotImplemented',
        'test_multiply_tuple',
        'test_multiply_set',

        'test_or_bool',
        'test_or_bytearray',
        'test_or_bytes',
        'test_or_class',
        'test_or_complex',
        'test_or_dict',
        'test_or_float',
        'test_or_frozenset',
        'test_or_list',
        'test_or_int',
        'test_or_None',
        'test_or_NotImplemented',
        'test_or_set',
        'test_or_str',
        'test_or_tuple',

        'test_power_bool',
        'test_power_bytearray',
        'test_power_bytes',
        'test_power_class',
        'test_power_complex',
        'test_power_dict',
        'test_power_float',
        'test_power_frozenset',
        'test_power_int',
        'test_power_list',
        'test_power_None',
        'test_power_NotImplemented',
        'test_power_set',
        'test_power_str',
        'test_power_tuple',

        'test_rshift_bool',
        'test_rshift_bytearray',
        'test_rshift_bytes',
        'test_rshift_class',
        'test_rshift_complex',
        'test_rshift_dict',
        'test_rshift_float',
        'test_rshift_frozenset',
        'test_rshift_int',
        'test_rshift_list',
        'test_rshift_None',
        'test_rshift_NotImplemented',
        'test_rshift_set',
        'test_rshift_str',
        'test_rshift_tuple',

        'test_subtract_bytearray',
        'test_subtract_bytes',
        'test_subtract_class',
        'test_subtract_complex',
        'test_subtract_dict',
        'test_subtract_frozenset',
        'test_subtract_float',
        'test_subtract_list',
        'test_subtract_None',
        'test_subtract_NotImplemented',
        'test_subtract_set',
        'test_subtract_str',
        'test_subtract_tuple',

        'test_true_divide_bool',
        'test_true_divide_bytearray',
        'test_true_divide_bytes',
        'test_true_divide_class',
        'test_true_divide_complex',
        'test_true_divide_dict',
        'test_true_divide_float',
        'test_true_divide_frozenset',
        'test_true_divide_int',
        'test_true_divide_list',
        'test_true_divide_None',
        'test_true_divide_NotImplemented',
        'test_true_divide_set',
        'test_true_divide_str',
        'test_true_divide_tuple',

        'test_xor_bool',
        'test_xor_bytearray',
        'test_xor_bytes',
        'test_xor_class',
        'test_xor_complex',
        'test_xor_dict',
        'test_xor_float',
        'test_xor_frozenset',
        'test_xor_list',
        'test_xor_int',
        'test_xor_None',
        'test_xor_NotImplemented',
        'test_xor_set',
        'test_xor_str',
        'test_xor_tuple',
    ]<|MERGE_RESOLUTION|>--- conflicted
+++ resolved
@@ -60,15 +60,11 @@
         'test_floor_divide_int',
 
         'test_ge_bytearray',
+        'test_ge_bytes',
         'test_ge_class',
         'test_ge_complex',
         'test_ge_frozenset',
-<<<<<<< HEAD
-        'test_ge_list',
-        'test_ge_None',
         'test_ge_NotImplemented',
-=======
->>>>>>> 6e030874
         'test_ge_set',
 
         'test_gt_bytearray',
@@ -80,15 +76,11 @@
         'test_gt_set',
 
         'test_le_bytearray',
+        'test_le_bytes',
         'test_le_class',
         'test_le_complex',
         'test_le_frozenset',
-<<<<<<< HEAD
-        'test_le_list',
-        'test_le_None',
         'test_le_NotImplemented',
-=======
->>>>>>> 6e030874
         'test_le_set',
 
         'test_lshift_bytearray',
