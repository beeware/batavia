--- conflicted
+++ resolved
@@ -58,11 +58,6 @@
         'test_floor_divide_complex',
         'test_floor_divide_float',
         'test_floor_divide_frozenset',
-<<<<<<< HEAD
-        'test_floor_divide_set',
-=======
-        'test_floor_divide_int',
->>>>>>> 00797800
 
         'test_ge_bytearray',
         'test_ge_bytes',
@@ -152,14 +147,6 @@
         'test_power_float',
         'test_power_frozenset',
         'test_power_int',
-<<<<<<< HEAD
-        'test_power_set',
-=======
-        'test_power_list',
-        'test_power_none',
-        'test_power_str',
-        'test_power_tuple',
->>>>>>> 00797800
 
         'test_rshift_bytearray',
         'test_rshift_class',
@@ -211,14 +198,6 @@
         'test_add_complex',
         'test_add_float',
         'test_add_frozenset',
-<<<<<<< HEAD
-        'test_add_set',
-=======
-        'test_add_list',
-        'test_add_none',
-        'test_add_str',
-        'test_add_tuple',
->>>>>>> 00797800
 
         'test_and_bool',
         'test_and_bytearray',
@@ -338,14 +317,6 @@
         'test_subtract_complex',
         'test_subtract_frozenset',
         'test_subtract_float',
-<<<<<<< HEAD
-        'test_subtract_set',
-=======
-        'test_subtract_list',
-        'test_subtract_none',
-        'test_subtract_str',
-        'test_subtract_tuple',
->>>>>>> 00797800
 
         'test_true_divide_bool',
         'test_true_divide_bytearray',
