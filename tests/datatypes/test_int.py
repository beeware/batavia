from .. utils import TranspileTestCase, UnaryOperationTestCase, BinaryOperationTestCase, InplaceOperationTestCase

import unittest


class IntTests(TranspileTestCase):
    @unittest.expectedFailure
    def test_setattr(self):
        self.assertCodeExecution("""
            x = 37
            x.attr = 42
            print('Done.')
            """)

    @unittest.expectedFailure
    def test_getattr(self):
        self.assertCodeExecution("""
            x = 37
            print(x.attr)
            print('Done.')
            """)

    def test_invalid_literal(self):
        self.assertCodeExecution("""
            int('q', 16)
            """, run_in_function=False)

    def test_addition_promotes_past_32bits(self):
        self.assertCodeExecution("""
            print(0x80000000 + 1)
            """)

    def test_addition_promotes_past_64bits(self):
        self.assertCodeExecution("""
            print(0x7fffffffffffffff + 2)
            """)

    def test_subtraction_promotes_past_32bits(self):
        self.assertCodeExecution("""
            print(-0x7fffffff - 3)
            """)

    def test_subtraction_promotes_past_64bits(self):
        self.assertCodeExecution("""
            print(-0x7fffffffffffffff - 3)
            """)

    def test_multiplication_promotes(self):
        self.assertCodeExecution("""
            print(2*2*2*2*2*2*2*2*2*2*2*2*2*2*2*2*2*2*2*2*2*2*2*2*2*2*2*2*2*2*2*2*2*2*2*2*2*2*2*2*2*2*2*2*2*2*2*2*2*2*2*2*2*2*2*2*2*2*2*2*2*2*2*2*2+1)
            """)

    def test_pow_promotes(self):
        self.assertCodeExecution("""
            print((2**1024)+1)
            """)


class UnaryIntOperationTests(UnaryOperationTestCase, TranspileTestCase):
    data_type = 'int'


class BinaryIntOperationTests(BinaryOperationTestCase, TranspileTestCase):
    data_type = 'int'

    not_implemented = [
<<<<<<< HEAD
        'test_floor_divide_complex',
=======
        'test_add_complex',
>>>>>>> 575151d4

        'test_ge_bytearray',
        'test_ge_bytes',
        'test_ge_class',
        'test_ge_frozenset',

        'test_gt_bytearray',
        'test_gt_bytes',
        'test_gt_class',
        'test_gt_complex',
        'test_gt_frozenset',

        'test_le_bytearray',
        'test_le_bytes',
        'test_le_class',
        'test_le_complex',
        'test_le_frozenset',

        'test_lt_bytearray',
        'test_lt_bytes',
        'test_lt_class',
        'test_lt_complex',
        'test_lt_frozenset',

        'test_modulo_complex',

        'test_multiply_bytearray',
        'test_multiply_bytes',
        'test_multiply_complex',

        'test_power_complex',
        'test_power_float',

        'test_subtract_complex',

        'test_true_divide_complex',
    ]


class InplaceIntOperationTests(InplaceOperationTestCase, TranspileTestCase):
    data_type = 'int'

    not_implemented = [
        'test_add_complex',

        'test_floor_divide_complex',

        'test_modulo_complex',

        'test_multiply_bytearray',
        'test_multiply_bytes',
        'test_multiply_complex',

        'test_power_complex',
        'test_power_float',

        'test_rshift_int', # this works, but some of the cases are too large
                           # until we replace bignumber.js

        'test_subtract_complex',

        'test_true_divide_complex',
    ]<|MERGE_RESOLUTION|>--- conflicted
+++ resolved
@@ -64,12 +64,6 @@
     data_type = 'int'
 
     not_implemented = [
-<<<<<<< HEAD
-        'test_floor_divide_complex',
-=======
-        'test_add_complex',
->>>>>>> 575151d4
-
         'test_ge_bytearray',
         'test_ge_bytes',
         'test_ge_class',
