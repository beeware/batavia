from .. utils import TranspileTestCase, UnaryOperationTestCase, BinaryOperationTestCase, InplaceOperationTestCase

import unittest


class DictTests(TranspileTestCase):
    @unittest.expectedFailure
    def test_setattr(self):
        self.assertCodeExecution("""
            x = {}
            x.attr = 42
            print('Done.')
            """)

    @unittest.expectedFailure
    def test_getattr(self):
        self.assertCodeExecution("""
            x = {}
            print(x.attr)
            print('Done.')
            """)

    def test_creation(self):
        # Empty dict
        self.assertCodeExecution("""
            x = {}
            print(x)
            """)

        self.assertCodeExecution("""
            x = {'a': 1}
            print(x)
            """)

    def test_getitem(self):
        # Simple existent key
        self.assertCodeExecution("""
            y = 37
            x = {'a': 1, 'b': 2, 'c': y}
            print('a' in x)
            print('a' not in x)
            print(x['a'])
            """)

        # Simple non-existent key
        self.assertCodeExecution("""
            x = {'a': 1, 'b': 2}
            print('c' in x)
            print('c' not in x)
            print(x['c'])
            """)

    @unittest.expectedFailure
    def test_clear(self):
        # Clear a dictionary
        self.assertCodeExecution("""
            x = {'a': 1, 'b': 2}
            print('a' in x)
            print(x.clear())
            print('a' not in x)
            print(x)
            """)

        # Clear an already empty dict
        self.assertCodeExecution("""
            x = {}
            print('a' not in x)
            print(x.clear())
            print('a' not in x)
            print(x)
            """)

    def test_builtin_constructor(self):
        # Construct a dictionary using the dict builtin
        self.assertCodeExecution("""
            x = dict()
            print(x)
            print('a' in x)

            # List of tuples
            x = dict([('a', 1), ('b', 2)])
            print('a' in x)
            print(x['a'])
            print('c' in x)

            # List of lists
            x = dict([['a', 3], ['b', 4]])
            print('a' in x)
            print(x['a'])
            print('c' in x)

            # Tuple of lists
            x = dict((['a', 5], ['b', 6]))
            print('a' in x)
            print(x['a'])
            print('c' in x)

            # Tuple of tuples
            x = dict((('a', 5), ('b', 6)))
            print('a' in x)
            print(x['a'])
            print('c' in x)
        """)

    def test_builtin_non_2_tuples(self):
        # One of the elements isn't a 2-tuple
        self.assertCodeExecution("""
            x = dict([('a', 1), ('b', 2, False)])
            """)

    def test_print_dict(self):
        """
        Primarily useful to assert that dict is able to be printed
        since bytecode has changed for dict creation between 3.4 and 3.5
        """
        self.assertCodeExecution("""
            foo = {'a': 1}
            print(foo)
            """)

    def test_print_dict_bytecode_34(self):
        # equivalent to
        #   foo = {'a': 1}
        #   print(foo)
        # we are using explicit bytecode here so that we can test
        # differences in Python bytecode between diff Py versions
        # within a single test suite
        bytecode = (
            b'7gwNCsmyUFcaAAAA4wAAAAAAAAAAAAAAAAMAAABAAAAAcxsAAABpAQBkAABkAQA2WgAAZQEAZQAA\n'
            b'gwEAAWQCAFMpA+kBAAAA2gFhTikC2gNmb2/aBXByaW50qQByBQAAAHIFAAAA+gd0ZXN0LnB52gg8\n'
            b'bW9kdWxlPgEAAABzAgAAAA0B\n'
        )
        expected = "{'a': 1}\n"
        self.assertJavaScriptExecution(bytecode, expected, js={})

    def test_print_dict_bytecode_35(self):
        # equivalent to
        #   foo = {'a': 1}
        #   print(foo)
        # we are using explicit bytecode here so that we can test
        # differences in Python bytecode between diff Py versions
        # within a single test suite
        bytecode = (
            b'Fg0NChCzUFcaAAAA4wAAAAAAAAAAAAAAAAIAAABAAAAAcxoAAABkAABkAQBpAQBaAABlAQBlAACD\n'
            b'AQABZAIAUykD2gFh6QEAAABOKQLaA2Zvb9oFcHJpbnSpAHIFAAAAcgUAAAD6B3Rlc3QucHnaCDxt\n'
            b'b2R1bGU+AQAAAHMCAAAADAE=\n'
        )
        expected = "{'a': 1}\n"
        self.assertJavaScriptExecution(bytecode, expected, js={})

    @unittest.expectedFailure
    def test_builtin_non_sequence(self):
        # One of the elements isn't a sequence
        self.assertCodeExecution("""
            x = dict([('a', 1), False, ('b', 2)])
            """)


class UnaryDictOperationTests(UnaryOperationTestCase, TranspileTestCase):
    values = ["{}", "{'a': 1, 'b': 'value', 'c': 1.2345}"]

    not_implemented = [
        'test_unary_positive',
        'test_unary_negative',
        'test_unary_not',
        'test_unary_invert',
    ]


class BinaryDictOperationTests(BinaryOperationTestCase, TranspileTestCase):
    values = ["{}", "{'a': 1, 'b': 'value', 'c': 1.2345}"]

    not_implemented = [
        'test_add_bytearray',
        'test_add_class',
        'test_add_complex',
        'test_add_frozenset',

        'test_and_bytearray',
        'test_and_class',
        'test_and_complex',
        'test_and_frozenset',

        'test_eq_bytearray',
        'test_eq_class',
        'test_eq_complex',
        'test_eq_frozenset',

        'test_floor_divide_bytearray',
        'test_floor_divide_class',
        'test_floor_divide_complex',
        'test_floor_divide_frozenset',

        'test_ge_bytearray',
        'test_ge_class',
        'test_ge_complex',
        'test_ge_frozenset',

        'test_gt_bytearray',
        'test_gt_class',
        'test_gt_complex',
        'test_gt_frozenset',

<<<<<<< HEAD
=======
        'test_le_bool',
>>>>>>> 49f7b6cd
        'test_le_bytearray',
        'test_le_class',
        'test_le_complex',
        'test_le_frozenset',

        'test_lshift_bool',
        'test_lshift_bytearray',
        'test_lshift_bytes',
        'test_lshift_class',
        'test_lshift_complex',
        'test_lshift_dict',
        'test_lshift_float',
        'test_lshift_frozenset',
        'test_lshift_int',
        'test_lshift_list',
        'test_lshift_none',
        'test_lshift_set',
        'test_lshift_str',
        'test_lshift_tuple',

        'test_lt_bytearray',
        'test_lt_class',
        'test_lt_complex',
        'test_lt_frozenset',

        'test_modulo_bool',
        'test_modulo_bytearray',
        'test_modulo_bytes',
        'test_modulo_class',
        'test_modulo_complex',
        'test_modulo_dict',
        'test_modulo_float',
        'test_modulo_frozenset',
        'test_modulo_int',
        'test_modulo_list',
        'test_modulo_none',
        'test_modulo_set',
        'test_modulo_str',
        'test_modulo_tuple',

        'test_multiply_bytearray',
        'test_multiply_class',
        'test_multiply_complex',
        'test_multiply_frozenset',

        'test_ne_bytearray',
        'test_ne_class',
        'test_ne_complex',
        'test_ne_frozenset',

        'test_or_bool',
        'test_or_bytearray',
        'test_or_bytes',
        'test_or_class',
        'test_or_complex',
        'test_or_dict',
        'test_or_float',
        'test_or_frozenset',
        'test_or_int',
        'test_or_list',
        'test_or_none',
        'test_or_set',
        'test_or_str',
        'test_or_tuple',

        'test_power_bool',
        'test_power_bytearray',
        'test_power_bytes',
        'test_power_class',
        'test_power_complex',
        'test_power_dict',
        'test_power_float',
        'test_power_frozenset',
        'test_power_int',
        'test_power_list',
        'test_power_none',
        'test_power_set',
        'test_power_str',
        'test_power_tuple',

        'test_rshift_bool',
        'test_rshift_bytearray',
        'test_rshift_bytes',
        'test_rshift_class',
        'test_rshift_complex',
        'test_rshift_dict',
        'test_rshift_float',
        'test_rshift_frozenset',
        'test_rshift_int',
        'test_rshift_list',
        'test_rshift_none',
        'test_rshift_set',
        'test_rshift_str',
        'test_rshift_tuple',

        'test_subscr_bytearray',
        'test_subscr_class',
        'test_subscr_complex',
        'test_subscr_dict',
        'test_subscr_frozenset',
        'test_subscr_list',
        'test_subscr_set',

        'test_subtract_bytearray',
        'test_subtract_class',
        'test_subtract_complex',
        'test_subtract_frozenset',

        'test_true_divide_bytearray',
        'test_true_divide_class',
        'test_true_divide_complex',
        'test_true_divide_frozenset',

        'test_xor_bool',
        'test_xor_bytearray',
        'test_xor_bytes',
        'test_xor_class',
        'test_xor_complex',
        'test_xor_dict',
        'test_xor_float',
        'test_xor_frozenset',
        'test_xor_int',
        'test_xor_list',
        'test_xor_none',
        'test_xor_set',
        'test_xor_str',
        'test_xor_tuple',
    ]


class InplaceDictOperationTests(InplaceOperationTestCase, TranspileTestCase):
    values = ["{}", "{'a': 1, 'b': 'value', 'c': 1.2345}"]

    not_implemented = [
        'test_add_bool',
        'test_add_bytearray',
        'test_add_bytes',
        'test_add_class',
        'test_add_complex',
        'test_add_dict',
        'test_add_float',
        'test_add_frozenset',
        'test_add_int',
        'test_add_list',
        'test_add_none',
        'test_add_set',
        'test_add_str',
        'test_add_tuple',

        'test_and_bool',
        'test_and_bytearray',
        'test_and_bytes',
        'test_and_class',
        'test_and_complex',
        'test_and_dict',
        'test_and_float',
        'test_and_frozenset',
        'test_and_int',
        'test_and_list',
        'test_and_none',
        'test_and_set',
        'test_and_str',
        'test_and_tuple',

        'test_floor_divide_bool',
        'test_floor_divide_bytearray',
        'test_floor_divide_bytes',
        'test_floor_divide_class',
        'test_floor_divide_complex',
        'test_floor_divide_dict',
        'test_floor_divide_float',
        'test_floor_divide_frozenset',
        'test_floor_divide_int',
        'test_floor_divide_list',
        'test_floor_divide_none',
        'test_floor_divide_set',
        'test_floor_divide_str',
        'test_floor_divide_tuple',

        'test_lshift_bool',
        'test_lshift_bytearray',
        'test_lshift_bytes',
        'test_lshift_class',
        'test_lshift_complex',
        'test_lshift_dict',
        'test_lshift_float',
        'test_lshift_frozenset',
        'test_lshift_int',
        'test_lshift_list',
        'test_lshift_none',
        'test_lshift_set',
        'test_lshift_str',
        'test_lshift_tuple',

        'test_modulo_bool',
        'test_modulo_bytearray',
        'test_modulo_bytes',
        'test_modulo_class',
        'test_modulo_complex',
        'test_modulo_dict',
        'test_modulo_float',
        'test_modulo_frozenset',
        'test_modulo_int',
        'test_modulo_list',
        'test_modulo_none',
        'test_modulo_set',
        'test_modulo_str',
        'test_modulo_tuple',

        'test_multiply_bool',
        'test_multiply_bytearray',
        'test_multiply_bytes',
        'test_multiply_class',
        'test_multiply_complex',
        'test_multiply_dict',
        'test_multiply_float',
        'test_multiply_frozenset',
        'test_multiply_int',
        'test_multiply_list',
        'test_multiply_none',
        'test_multiply_set',
        'test_multiply_str',
        'test_multiply_tuple',

        'test_or_bool',
        'test_or_bytearray',
        'test_or_bytes',
        'test_or_class',
        'test_or_complex',
        'test_or_dict',
        'test_or_float',
        'test_or_frozenset',
        'test_or_int',
        'test_or_list',
        'test_or_none',
        'test_or_set',
        'test_or_str',
        'test_or_tuple',

        'test_power_bool',
        'test_power_bytearray',
        'test_power_bytes',
        'test_power_class',
        'test_power_complex',
        'test_power_dict',
        'test_power_float',
        'test_power_frozenset',
        'test_power_int',
        'test_power_list',
        'test_power_none',
        'test_power_set',
        'test_power_str',
        'test_power_tuple',

        'test_rshift_bool',
        'test_rshift_bytearray',
        'test_rshift_bytes',
        'test_rshift_class',
        'test_rshift_complex',
        'test_rshift_dict',
        'test_rshift_float',
        'test_rshift_frozenset',
        'test_rshift_int',
        'test_rshift_list',
        'test_rshift_none',
        'test_rshift_set',
        'test_rshift_str',
        'test_rshift_tuple',

        'test_subtract_bool',
        'test_subtract_bytearray',
        'test_subtract_bytes',
        'test_subtract_class',
        'test_subtract_complex',
        'test_subtract_dict',
        'test_subtract_float',
        'test_subtract_frozenset',
        'test_subtract_int',
        'test_subtract_list',
        'test_subtract_none',
        'test_subtract_set',
        'test_subtract_str',
        'test_subtract_tuple',

        'test_true_divide_bool',
        'test_true_divide_bytearray',
        'test_true_divide_bytes',
        'test_true_divide_class',
        'test_true_divide_complex',
        'test_true_divide_dict',
        'test_true_divide_float',
        'test_true_divide_frozenset',
        'test_true_divide_int',
        'test_true_divide_list',
        'test_true_divide_none',
        'test_true_divide_set',
        'test_true_divide_str',
        'test_true_divide_tuple',

        'test_xor_bool',
        'test_xor_bytearray',
        'test_xor_bytes',
        'test_xor_class',
        'test_xor_complex',
        'test_xor_dict',
        'test_xor_float',
        'test_xor_frozenset',
        'test_xor_int',
        'test_xor_list',
        'test_xor_none',
        'test_xor_set',
        'test_xor_str',
        'test_xor_tuple',
    ]<|MERGE_RESOLUTION|>--- conflicted
+++ resolved
@@ -201,10 +201,6 @@
         'test_gt_complex',
         'test_gt_frozenset',
 
-<<<<<<< HEAD
-=======
-        'test_le_bool',
->>>>>>> 49f7b6cd
         'test_le_bytearray',
         'test_le_class',
         'test_le_complex',
