from .. utils import TranspileTestCase, UnaryOperationTestCase, BinaryOperationTestCase, InplaceOperationTestCase

import unittest


class BytesTests(TranspileTestCase):
    def test_setattr(self):
        self.assertCodeExecution("""
            x = b'hello, world'
            x.attr = 42
            print('Done.')
            """)

    @unittest.expectedFailure
    def test_getattr(self):
        self.assertCodeExecution("""
            x = b'hello, world'
            print(x.attr)
            print('Done.')
            """)


class UnaryBytesOperationTests(UnaryOperationTestCase, TranspileTestCase):
    values = ['b""', 'b"This is a string of bytes"']

    not_implemented = [
        'test_unary_not',
    ]


class BinaryBytesOperationTests(BinaryOperationTestCase, TranspileTestCase):
    values = ['b""', 'b"This is a string of bytes"']

    not_implemented = [
        'test_add_bytearray',
        'test_add_bytes',
        'test_add_class',
        'test_add_complex',
        'test_add_frozenset',
<<<<<<< HEAD
        'test_add_set',
=======
        'test_add_int',
        'test_add_list',
        'test_add_none',
>>>>>>> 00797800
        'test_add_str',

        'test_and_bool',
        'test_and_bytearray',
        'test_and_bytes',
        'test_and_class',
        'test_and_complex',
        'test_and_dict',
        'test_and_float',
        'test_and_frozenset',
        'test_and_int',
        'test_and_list',
        'test_and_none',
        'test_and_set',
        'test_and_str',
        'test_and_tuple',

        'test_eq_bytearray',
        'test_eq_class',
        'test_eq_complex',
        'test_eq_frozenset',
        'test_eq_str',

        'test_floor_divide_bytearray',
        'test_floor_divide_class',
        'test_floor_divide_complex',
        'test_floor_divide_frozenset',
<<<<<<< HEAD
        'test_floor_divide_set',
=======
        'test_floor_divide_int',
        'test_floor_divide_list',
        'test_floor_divide_none',
        'test_floor_divide_str',
        'test_floor_divide_tuple',
>>>>>>> 00797800

        'test_ge_bool',
        'test_ge_bytearray',
        'test_ge_class',
        'test_ge_complex',
        'test_ge_dict',
        'test_ge_float',
        'test_ge_frozenset',
        'test_ge_int',
        'test_ge_list',
        'test_ge_none',
        'test_ge_set',
        'test_ge_str',
        'test_ge_tuple',

        'test_gt_bool',
        'test_gt_bytearray',
        'test_gt_class',
        'test_gt_complex',
        'test_gt_dict',
        'test_gt_float',
        'test_gt_frozenset',
        'test_gt_int',
        'test_gt_list',
        'test_gt_none',
        'test_gt_set',
        'test_gt_str',
        'test_gt_tuple',

        'test_le_bool',
        'test_le_bytearray',
        'test_le_class',
        'test_le_complex',
        'test_le_dict',
        'test_le_float',
        'test_le_frozenset',
        'test_le_int',
        'test_le_list',
        'test_le_none',
        'test_le_set',
        'test_le_str',
        'test_le_tuple',

        'test_lshift_bool',
        'test_lshift_bytearray',
        'test_lshift_bytes',
        'test_lshift_class',
        'test_lshift_complex',
        'test_lshift_dict',
        'test_lshift_float',
        'test_lshift_frozenset',
        'test_lshift_int',
        'test_lshift_list',
        'test_lshift_none',
        'test_lshift_set',
        'test_lshift_str',
        'test_lshift_tuple',

        'test_lt_bytearray',
        'test_lt_class',
        'test_lt_complex',
        'test_lt_frozenset',
        'test_lt_set',
        'test_lt_str',

        'test_modulo_bytearray',
        'test_modulo_class',
        'test_modulo_complex',
        'test_modulo_dict',
        'test_modulo_frozenset',
        'test_modulo_list',
<<<<<<< HEAD
        'test_modulo_set',
=======
        'test_modulo_none',
        'test_modulo_str',
        'test_modulo_tuple',
>>>>>>> 00797800

        'test_multiply_bool',
        'test_multiply_bytearray',
        'test_multiply_class',
        'test_multiply_complex',
        'test_multiply_frozenset',
        'test_multiply_int',

        'test_ne_bytearray',
        'test_ne_class',
        'test_ne_complex',
        'test_ne_frozenset',
        'test_ne_str',

        'test_or_bool',
        'test_or_bytearray',
        'test_or_bytes',
        'test_or_class',
        'test_or_complex',
        'test_or_dict',
        'test_or_float',
        'test_or_frozenset',
        'test_or_int',
        'test_or_list',
        'test_or_none',
        'test_or_set',
        'test_or_str',
        'test_or_tuple',

        'test_power_bytearray',
        'test_power_class',
        'test_power_complex',
        'test_power_frozenset',
<<<<<<< HEAD
        'test_power_set',
=======
        'test_power_int',
        'test_power_list',
        'test_power_none',
        'test_power_str',
        'test_power_tuple',
>>>>>>> 00797800

        'test_rshift_bool',
        'test_rshift_bytearray',
        'test_rshift_bytes',
        'test_rshift_class',
        'test_rshift_complex',
        'test_rshift_dict',
        'test_rshift_float',
        'test_rshift_frozenset',
        'test_rshift_int',
        'test_rshift_list',
        'test_rshift_none',
        'test_rshift_set',
        'test_rshift_str',
        'test_rshift_tuple',

        'test_subscr_bool',
        'test_subscr_bytearray',
        'test_subscr_class',
        'test_subscr_complex',
        'test_subscr_frozenset',
        'test_subscr_int',
<<<<<<< HEAD
        'test_subscr_set',
=======
        'test_subscr_list',
        'test_subscr_none',
        'test_subscr_str',
        'test_subscr_tuple',
>>>>>>> 00797800

        'test_subtract_bytearray',
        'test_subtract_class',
        'test_subtract_complex',
        'test_subtract_frozenset',
<<<<<<< HEAD
        'test_subtract_set',
=======
        'test_subtract_int',
        'test_subtract_list',
        'test_subtract_none',
        'test_subtract_str',
        'test_subtract_tuple',
>>>>>>> 00797800

        'test_true_divide_bytearray',
        'test_true_divide_class',
        'test_true_divide_complex',
        'test_true_divide_frozenset',
<<<<<<< HEAD
        'test_true_divide_set',
=======
        'test_true_divide_int',
        'test_true_divide_list',
        'test_true_divide_none',
        'test_true_divide_str',
        'test_true_divide_tuple',
>>>>>>> 00797800

        'test_xor_bool',
        'test_xor_bytearray',
        'test_xor_bytes',
        'test_xor_class',
        'test_xor_complex',
        'test_xor_dict',
        'test_xor_float',
        'test_xor_frozenset',
        'test_xor_int',
        'test_xor_list',
        'test_xor_none',
        'test_xor_set',
        'test_xor_str',
        'test_xor_tuple',
    ]


class InplaceBytesOperationTests(InplaceOperationTestCase, TranspileTestCase):
    values = ['b""', 'b"This is a string of bytes"']

    not_implemented = [
        'test_add_bytearray',
        'test_add_bytes',
        'test_add_class',
        'test_add_complex',
        'test_add_frozenset',
        'test_add_set',
        'test_add_str',

        'test_and_bytearray',
        'test_and_class',
        'test_and_complex',
        'test_and_frozenset',
        'test_and_set',

        'test_floor_divide_bool',
        'test_floor_divide_bytearray',
        'test_floor_divide_bytes',
        'test_floor_divide_class',
        'test_floor_divide_complex',
        'test_floor_divide_dict',
        'test_floor_divide_float',
        'test_floor_divide_frozenset',
        'test_floor_divide_int',
        'test_floor_divide_list',
        'test_floor_divide_none',
        'test_floor_divide_set',
        'test_floor_divide_str',
        'test_floor_divide_tuple',

        'test_lshift_bool',
        'test_lshift_bytearray',
        'test_lshift_bytes',
        'test_lshift_class',
        'test_lshift_complex',
        'test_lshift_dict',
        'test_lshift_float',
        'test_lshift_frozenset',
        'test_lshift_int',
        'test_lshift_list',
        'test_lshift_none',
        'test_lshift_set',
        'test_lshift_str',
        'test_lshift_tuple',

        'test_modulo_bytearray',
        'test_modulo_class',
        'test_modulo_complex',
        'test_modulo_dict',
        'test_modulo_frozenset',
        'test_modulo_list',
<<<<<<< HEAD
        'test_modulo_set',
=======
        'test_modulo_none',
        'test_modulo_str',
        'test_modulo_tuple',
>>>>>>> 00797800

        'test_multiply_bool',
        'test_multiply_bytearray',
        'test_multiply_bytes',
        'test_multiply_class',
        'test_multiply_complex',
        'test_multiply_dict',
        'test_multiply_float',
        'test_multiply_frozenset',
        'test_multiply_int',
        'test_multiply_list',
        'test_multiply_none',
        'test_multiply_set',
        'test_multiply_str',
        'test_multiply_tuple',

        'test_or_bytearray',
        'test_or_class',
        'test_or_complex',
        'test_or_frozenset',
        'test_or_set',

        'test_power_bool',
        'test_power_bytearray',
        'test_power_bytes',
        'test_power_class',
        'test_power_complex',
        'test_power_dict',
        'test_power_float',
        'test_power_frozenset',
        'test_power_int',
        'test_power_list',
        'test_power_none',
        'test_power_set',
        'test_power_str',
        'test_power_tuple',

        'test_rshift_bool',
        'test_rshift_bytearray',
        'test_rshift_bytes',
        'test_rshift_class',
        'test_rshift_complex',
        'test_rshift_dict',
        'test_rshift_float',
        'test_rshift_frozenset',
        'test_rshift_int',
        'test_rshift_list',
        'test_rshift_none',
        'test_rshift_set',
        'test_rshift_str',
        'test_rshift_tuple',

        'test_subtract_bytearray',
        'test_subtract_class',
        'test_subtract_complex',
        'test_subtract_frozenset',
<<<<<<< HEAD
        'test_subtract_set',
=======
        'test_subtract_int',
        'test_subtract_list',
        'test_subtract_none',
        'test_subtract_str',
        'test_subtract_tuple',
>>>>>>> 00797800

        'test_true_divide_bytearray',
        'test_true_divide_bytes',
        'test_true_divide_class',
        'test_true_divide_complex',
        'test_true_divide_dict',
        'test_true_divide_float',
        'test_true_divide_frozenset',
        'test_true_divide_int',
        'test_true_divide_list',
        'test_true_divide_none',
        'test_true_divide_set',
        'test_true_divide_str',
        'test_true_divide_tuple',

        'test_xor_bytearray',
        'test_xor_class',
        'test_xor_complex',
        'test_xor_frozenset',
        'test_xor_set',
    ]<|MERGE_RESOLUTION|>--- conflicted
+++ resolved
@@ -37,13 +37,6 @@
         'test_add_class',
         'test_add_complex',
         'test_add_frozenset',
-<<<<<<< HEAD
-        'test_add_set',
-=======
-        'test_add_int',
-        'test_add_list',
-        'test_add_none',
->>>>>>> 00797800
         'test_add_str',
 
         'test_and_bool',
@@ -71,15 +64,6 @@
         'test_floor_divide_class',
         'test_floor_divide_complex',
         'test_floor_divide_frozenset',
-<<<<<<< HEAD
-        'test_floor_divide_set',
-=======
-        'test_floor_divide_int',
-        'test_floor_divide_list',
-        'test_floor_divide_none',
-        'test_floor_divide_str',
-        'test_floor_divide_tuple',
->>>>>>> 00797800
 
         'test_ge_bool',
         'test_ge_bytearray',
@@ -151,13 +135,6 @@
         'test_modulo_dict',
         'test_modulo_frozenset',
         'test_modulo_list',
-<<<<<<< HEAD
-        'test_modulo_set',
-=======
-        'test_modulo_none',
-        'test_modulo_str',
-        'test_modulo_tuple',
->>>>>>> 00797800
 
         'test_multiply_bool',
         'test_multiply_bytearray',
@@ -191,15 +168,6 @@
         'test_power_class',
         'test_power_complex',
         'test_power_frozenset',
-<<<<<<< HEAD
-        'test_power_set',
-=======
-        'test_power_int',
-        'test_power_list',
-        'test_power_none',
-        'test_power_str',
-        'test_power_tuple',
->>>>>>> 00797800
 
         'test_rshift_bool',
         'test_rshift_bytearray',
@@ -222,42 +190,16 @@
         'test_subscr_complex',
         'test_subscr_frozenset',
         'test_subscr_int',
-<<<<<<< HEAD
-        'test_subscr_set',
-=======
-        'test_subscr_list',
-        'test_subscr_none',
-        'test_subscr_str',
-        'test_subscr_tuple',
->>>>>>> 00797800
 
         'test_subtract_bytearray',
         'test_subtract_class',
         'test_subtract_complex',
         'test_subtract_frozenset',
-<<<<<<< HEAD
-        'test_subtract_set',
-=======
-        'test_subtract_int',
-        'test_subtract_list',
-        'test_subtract_none',
-        'test_subtract_str',
-        'test_subtract_tuple',
->>>>>>> 00797800
 
         'test_true_divide_bytearray',
         'test_true_divide_class',
         'test_true_divide_complex',
         'test_true_divide_frozenset',
-<<<<<<< HEAD
-        'test_true_divide_set',
-=======
-        'test_true_divide_int',
-        'test_true_divide_list',
-        'test_true_divide_none',
-        'test_true_divide_str',
-        'test_true_divide_tuple',
->>>>>>> 00797800
 
         'test_xor_bool',
         'test_xor_bytearray',
@@ -330,13 +272,6 @@
         'test_modulo_dict',
         'test_modulo_frozenset',
         'test_modulo_list',
-<<<<<<< HEAD
-        'test_modulo_set',
-=======
-        'test_modulo_none',
-        'test_modulo_str',
-        'test_modulo_tuple',
->>>>>>> 00797800
 
         'test_multiply_bool',
         'test_multiply_bytearray',
@@ -393,15 +328,6 @@
         'test_subtract_class',
         'test_subtract_complex',
         'test_subtract_frozenset',
-<<<<<<< HEAD
-        'test_subtract_set',
-=======
-        'test_subtract_int',
-        'test_subtract_list',
-        'test_subtract_none',
-        'test_subtract_str',
-        'test_subtract_tuple',
->>>>>>> 00797800
 
         'test_true_divide_bytearray',
         'test_true_divide_bytes',
