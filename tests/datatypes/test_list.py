from .. utils import TranspileTestCase, UnaryOperationTestCase, BinaryOperationTestCase, InplaceOperationTestCase, adjust

import unittest


class ListTests(TranspileTestCase):

    def assertOrdering(self, col1, col2):
        """
        runs assertCodeExecution with col1 [<, <=, >, >=] col2
        :param col1: array like
        :param col2: array like
        """

        set_up = adjust("""
            print('>>> x = {col1}')
            print('>>> y = {col2}')
        """.format(col1=col1, col2=col2))

        operators = ['>', '>=', '<', '<=']

        comparisons = [
        adjust("""
            print('>>> x {o} y')
            print({col1} {o} {col2})
        """).format(col1=col1, o=o, col2=col2)
            for o in operators
        ]

        self.assertCodeExecution(set_up + ''.join(comparisons))

    @unittest.expectedFailure
    def test_setattr(self):
        self.assertCodeExecution("""
            x = [1, 2, 3]
            x.attr = 42
            print('Done.')
            """)

    def test_getattr(self):
        self.assertCodeExecution("""
            x = [1, 2, 3]
            print(x.attr)
            print('Done.')
            """)

    def test_creation(self):
        # Empty list
        self.assertCodeExecution("""
            x = []
            print(x)
            """)

        self.assertCodeExecution("""
            x = [1, 2, 3, 4, 5]
            print(x)
            """)

    def test_type_constructor(self):
        self.assertCodeExecution("""
            x = list()
            print(x)
            """)

        self.assertCodeExecution("""
            x = list([1, 2, 3, 4, 5])
            print(x)
            """)

        self.assertCodeExecution("""
            x = list((1, 2, 3, 4, 5))
            print(x)
            """)

        self.assertCodeExecution("""
            class ListLike:
                def __init__(self, limit):
                    self.i = 0
                    self.limit = limit
                def __iter__(self):
                    return self
                def __next__(self):
                    self.i += 1
                    if self.i > self.limit:
                        raise StopIteration()
                    return self.i
            x = list(ListLike(5))
            print(x)
            """)

    def test_getitem(self):
        # Simple positive index
        self.assertCodeExecution("""
            x = [1, 2, 3, 4, 5]
            print(x[2])
            """)

        # Simple negative index
        self.assertCodeExecution("""
            x = [1, 2, 3, 4, 5]
            print(x[-2])
            """)

        # Positive index out of range
        self.assertCodeExecution("""
            x = [1, 2, 3, 4, 5]
            print(x[10])
            """)

        # Negative index out of range
        self.assertCodeExecution("""
            x = [1, 2, 3, 4, 5]
            print(x[-10])
            """)

    def test_slice(self):
        # Full slice
        self.assertCodeExecution("""
            x = [1, 2, 3, 4, 5]
            print(x[:])
            """)

        # Left bound slice
        self.assertCodeExecution("""
            x = [1, 2, 3, 4, 5]
            print(x[1:])
            """)

        # Right bound slice
        self.assertCodeExecution("""
            x = [1, 2, 3, 4, 5]
            print(x[:4])
            """)

        # Slice bound in both directions
        self.assertCodeExecution("""
            x = [1, 2, 3, 4, 5]
            print(x[1:4])
            """)

        # Slice with step 0 (error)
        self.assertCodeExecution("""
            x = [1, 2, 3, 4, 5]
            print(x[::0])
            """)

        # Slice with revese step
        self.assertCodeExecution("""
            x = [1, 2, 3, 4, 5]
            print(x[::-1])
            """)

        # Slice -1 stop with reverse step
        self.assertCodeExecution("""
            x = [1, 2, 3, 4, 5]
            print(x[-5:-1:-1])
            """)

        # Slice -1 start with revese step
        self.assertCodeExecution("""
            x = [1, 2, 3, 4, 5]
            print(x[-1:0:-1])
            """)

    def test_list_list_comparisons(self):

        # `this` (left list) is empty.
        self.assertOrdering([], [1,2,3])

        # `other` (right list) is empty
        self.assertOrdering([1,2,3], [])

        # both lists are empty
        self.assertOrdering([],[])

        # `this` (left list) is shorter
        self.assertOrdering([1,2], [1,2,3])

        # `other` (right list) is shorter
        self.assertOrdering([1,2,3], [1,2])

        # comparable items aren't equal
        self.assertOrdering([1,2], [1,3])

        self.assertOrdering([1,3], [1,2])

        # all items are equal
        self.assertOrdering([1,2,3], [1,2,3])

class UnaryListOperationTests(UnaryOperationTestCase, TranspileTestCase):
    data_type = 'list'

    not_implemented = [
    ]


class BinaryListOperationTests(BinaryOperationTestCase, TranspileTestCase):
    data_type = 'list'

<<<<<<< HEAD
    not_implemented = [
        'test_floor_divide_complex',
        'test_modulo_complex',
        'test_ne_list',
    ]

=======
>>>>>>> a8989cbc

class InplaceListOperationTests(InplaceOperationTestCase, TranspileTestCase):
    data_type = 'list'

    not_implemented = [

        'test_add_bytearray',
        'test_add_bytes',
        'test_add_dict',
        'test_add_frozenset',
        'test_add_range',
        'test_add_set',

        'test_floor_divide_complex',

        'test_modulo_complex',
    ]<|MERGE_RESOLUTION|>--- conflicted
+++ resolved
@@ -197,16 +197,7 @@
 class BinaryListOperationTests(BinaryOperationTestCase, TranspileTestCase):
     data_type = 'list'
 
-<<<<<<< HEAD
-    not_implemented = [
-        'test_floor_divide_complex',
-        'test_modulo_complex',
-        'test_ne_list',
-    ]
-
-=======
->>>>>>> a8989cbc
-
+    
 class InplaceListOperationTests(InplaceOperationTestCase, TranspileTestCase):
     data_type = 'list'
 
