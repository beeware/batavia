--- conflicted
+++ resolved
@@ -19,11 +19,7 @@
     author_email='russell@keith-magee.com',
     url=data['homepage'],
     packages=find_packages(exclude=['docs', 'tests']),
-<<<<<<< HEAD
     python_requires='>=3.5',
-=======
-    python_requires='>=3.4, <3.7',
->>>>>>> c88edaa1
     license='New BSD',
     classifiers=[
         'Development Status :: 2 - Pre-Alpha',
@@ -31,6 +27,7 @@
         'License :: OSI Approved :: BSD License',
         'Operating System :: OS Independent',
         'Programming Language :: Python :: 3',
+        'Programming Language :: Python :: 3.4',
         'Programming Language :: Python :: 3.5',
         'Programming Language :: Python :: 3.6',
         'Programming Language :: Python :: 3 :: Only',
