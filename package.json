{
  "name": "@pybee/batavia",
  "version": "3.4.0-dev.17",
  "description": "A Javascript implementation of the Python virtual machine.",
  "main": "batavia/batavia.js",
  "directories": {
    "doc": "docs"
  },
  "scripts": {
    "test": "echo \"Error: no test specified\" && exit 1",
    "prepare": "python compile_stdlib.py",
    "prepublishOnly": "pandoc --from=rst --to=markdown_github README.rst -o README.md",
    "build": "node_modules/.bin/webpack --progress",
    "watch": "node_modules/.bin/webpack --progress --watch",
    "serve": "node_modules/.bin/webpack-dev-server --inline --hot --port 3000"
  },
  "repository": {
    "type": "git",
    "url": "git://github.com/pybee/batavia.git"
  },
  "keywords": [
    "python"
  ],
  "author": "Russell Keith-Magee",
  "license": "BSD-3-Clause",
  "bugs": {
    "url": "https://github.com/pybee/batavia/issues"
  },
  "homepage": "http://pybee.org/batavia",
  "devDependencies": {
    "@pybee/ouroboros": "~3.4.1-dev.5",
    "babel-core": "6.18.2",
    "babel-loader": "6.2.8",
    "babel-preset-latest": "6.16.0",
    "eslint": "3.9.1",
    "eslint-config-standard": "^6.2.1",
    "eslint-loader": "1.6.1",
<<<<<<< HEAD
    "eslint-plugin-promise": "^3.4.2",
    "eslint-plugin-standard": "^2.0.1",
    "json-loader": "0.5.4",
    "uglifyjs": "2.4.10",
    "webpack-dev-server": "1.16.2"
=======
    "eslint-plugin-import": "2.1.0",
    "eslint-plugin-jsx-a11y": "2.2.3",
    "eslint-plugin-react": "6.6.0",
    "uglifyjs": "2.4.10",
    "webpack-dev-server": "2.3.0",
    "@pybee/ouroboros": "~3.4.1-dev.5"
>>>>>>> bc18a905
  },
  "dev": "webpack-dev-server",
  "dependencies": {
    "base64-js": "1.2.0",
    "bignumber.js": "2.4.0",
    "buffer": "5.0.0",
    "moment": "2.17.0",
    "moment-timezone": "0.5.10",
    "webpack": "2.2.1"
  }
}<|MERGE_RESOLUTION|>--- conflicted
+++ resolved
@@ -35,20 +35,12 @@
     "eslint": "3.9.1",
     "eslint-config-standard": "^6.2.1",
     "eslint-loader": "1.6.1",
-<<<<<<< HEAD
-    "eslint-plugin-promise": "^3.4.2",
-    "eslint-plugin-standard": "^2.0.1",
-    "json-loader": "0.5.4",
-    "uglifyjs": "2.4.10",
-    "webpack-dev-server": "1.16.2"
-=======
     "eslint-plugin-import": "2.1.0",
     "eslint-plugin-jsx-a11y": "2.2.3",
     "eslint-plugin-react": "6.6.0",
     "uglifyjs": "2.4.10",
     "webpack-dev-server": "2.3.0",
     "@pybee/ouroboros": "~3.4.1-dev.5"
->>>>>>> bc18a905
   },
   "dev": "webpack-dev-server",
   "dependencies": {
