sudo: required
dist: trusty
language: python
python:
<<<<<<< HEAD
  - "3.4"
  - "3.5"
=======
  - "3.4.2"
  - "3.4.4"
>>>>>>> 822edeec
install:
  - "pip install ."
  - mkdir travis-phantomjs
  - wget https://s3.amazonaws.com/travis-phantomjs/phantomjs-2.0.0-ubuntu-14.04.tar.bz2 -O $PWD/travis-phantomjs/phantomjs-2.0.0-ubuntu-14.04.tar.bz2
  - tar -xvf $PWD/travis-phantomjs/phantomjs-2.0.0-ubuntu-14.04.tar.bz2 -C $PWD/travis-phantomjs
  - export PATH=$PWD/travis-phantomjs:$PATH
script:
  - "python setup.py test"<|MERGE_RESOLUTION|>--- conflicted
+++ resolved
@@ -2,13 +2,9 @@
 dist: trusty
 language: python
 python:
-<<<<<<< HEAD
-  - "3.4"
-  - "3.5"
-=======
   - "3.4.2"
   - "3.4.4"
->>>>>>> 822edeec
+  - "3.5.1"
 install:
   - "pip install ."
   - mkdir travis-phantomjs
