--- conflicted
+++ resolved
@@ -145,7 +145,7 @@
 
     return "0b" + variable.toString(2);
 };
-batavia.builtins.bin.__doc__ = "bin(number) -> string\n\nReturn the binary representation of an integer.\n\n   >>> bin(2796202)\n   '0b1010101010101010101010'\n"
+batavia.builtins.bin.__doc__ = "bin(number) -> string\n\nReturn the binary representation of an integer.\n\n   "
 
 batavia.builtins.bool = function(args) {
     if (args.length !== 1) {
@@ -225,12 +225,6 @@
 };
 batavia.builtins.credits.__doc__ = 'interactive prompt objects for printing the license text, a list of\n    contributors and the copyright notice.'
 
-<<<<<<< HEAD
-batavia.builtins.delattr = function() {
-    // TODO - would this change the object itself, or return a new?
-    throw new batavia.builtins.NotImplementedError(
-        "Builtin Batavia function 'delattr' not implemented");
-=======
 batavia.builtins.delattr = function(args) {
     if (args) {
         try {
@@ -251,7 +245,6 @@
     } else {
         throw new batavia.builtins.TypeError("delattr expected 2 arguments, got 0")
     }
->>>>>>> 770cdbf0
 };
 batavia.builtins.delattr.__doc__ = "delattr(object, name)\n\nDelete a named attribute on an object; delattr(x, 'y') is equivalent to\n``del x.y''."
 
