--- conflicted
+++ resolved
@@ -144,107 +144,6 @@
     throw new exceptions.TypeError.$pyclass("'NoneType' object is not subscriptable")
 }
 
-<<<<<<< HEAD
-NoneType.prototype.__lshift__ = function(other) {
-    throw new exceptions.TypeError.$pyclass("unsupported operand type(s) for <<: 'NoneType' and '" + basic_types.type_name(other) + "'")
-}
-
-NoneType.prototype.__rshift__ = function(other) {
-    throw new exceptions.TypeError.$pyclass("unsupported operand type(s) for >>: 'NoneType' and '" + basic_types.type_name(other) + "'")
-}
-
-NoneType.prototype.__and__ = function(other) {
-    throw new exceptions.TypeError.$pyclass("unsupported operand type(s) for &: 'NoneType' and '" + basic_types.type_name(other) + "'")
-}
-
-NoneType.prototype.__xor__ = function(other) {
-    throw new exceptions.TypeError.$pyclass("unsupported operand type(s) for ^: 'NoneType' and '" + basic_types.type_name(other) + "'")
-}
-
-NoneType.prototype.__or__ = function(other) {
-    throw new exceptions.TypeError.$pyclass("unsupported operand type(s) for |: 'NoneType' and '" + basic_types.type_name(other) + "'")
-}
-
-NoneType.prototype.__matmul__ = function(other) {
-    throw new exceptions.TypeError.$pyclass("unsupported operand type(s) for @: 'NoneType' and '" + basic_types.type_name(other) + "'")
-}
-
-/**************************************************
- * Inplace operators
- **************************************************/
-
-NoneType.prototype.__ifloordiv__ = function(other) {
-    var types = require('../../types')
-
-    if (types.isinstance(other, types.Complex)) {
-        throw new exceptions.TypeError.$pyclass("can't take floor of complex number.")
-    } else {
-        throw new exceptions.TypeError.$pyclass("unsupported operand type(s) for //=: 'NoneType' and '" + basic_types.type_name(other) + "'")
-    }
-}
-
-NoneType.prototype.__itruediv__ = function(other) {
-    throw new exceptions.TypeError.$pyclass("unsupported operand type(s) for /=: 'NoneType' and '" + basic_types.type_name(other) + "'")
-}
-
-NoneType.prototype.__iadd__ = function(other) {
-    throw new exceptions.TypeError.$pyclass("unsupported operand type(s) for +=: 'NoneType' and '" + basic_types.type_name(other) + "'")
-}
-
-NoneType.prototype.__isub__ = function(other) {
-    throw new exceptions.TypeError.$pyclass("unsupported operand type(s) for -=: 'NoneType' and '" + basic_types.type_name(other) + "'")
-}
-
-NoneType.prototype.__imul__ = function(other) {
-    var types = require('../../types')
-
-    if (types.isinstance(other, [types.List, types.Tuple, types.Str, types.Bytes, types.Bytearray])) {
-        throw new exceptions.TypeError.$pyclass("can't multiply sequence by non-int of type 'NoneType'")
-    } else {
-        throw new exceptions.TypeError.$pyclass("unsupported operand type(s) for *=: 'NoneType' and '" + basic_types.type_name(other) + "'")
-    }
-}
-
-NoneType.prototype.__imod__ = function(other) {
-    var types = require('../../types')
-
-    if (types.isinstance(other, types.Complex)) {
-        throw new exceptions.TypeError.$pyclass("can't mod complex numbers.")
-    } else {
-        throw new exceptions.TypeError.$pyclass("unsupported operand type(s) for %=: 'NoneType' and '" + basic_types.type_name(other) + "'")
-    }
-}
-
-NoneType.prototype.__ipow__ = function(other) {
-    throw new exceptions.TypeError.$pyclass("unsupported operand type(s) for ** or pow(): 'NoneType' and '" + basic_types.type_name(other) + "'")
-}
-
-NoneType.prototype.__ilshift__ = function(other) {
-    throw new exceptions.TypeError.$pyclass("unsupported operand type(s) for <<=: 'NoneType' and '" + basic_types.type_name(other) + "'")
-}
-
-NoneType.prototype.__irshift__ = function(other) {
-    throw new exceptions.TypeError.$pyclass("unsupported operand type(s) for >>=: 'NoneType' and '" + basic_types.type_name(other) + "'")
-}
-
-NoneType.prototype.__iand__ = function(other) {
-    throw new exceptions.TypeError.$pyclass("unsupported operand type(s) for &=: 'NoneType' and '" + basic_types.type_name(other) + "'")
-}
-
-NoneType.prototype.__ixor__ = function(other) {
-    throw new exceptions.TypeError.$pyclass("unsupported operand type(s) for ^=: 'NoneType' and '" + basic_types.type_name(other) + "'")
-}
-
-NoneType.prototype.__ior__ = function(other) {
-    throw new exceptions.TypeError.$pyclass("unsupported operand type(s) for |=: 'NoneType' and '" + basic_types.type_name(other) + "'")
-}
-
-NoneType.prototype.__imatmul__ = function(other) {
-    throw new exceptions.TypeError.$pyclass("unsupported operand type(s) for @=: 'NoneType' and '" + basic_types.type_name(other) + "'")
-}
-
-=======
->>>>>>> 6ca5932e
 // Define the actual instance of None
 var None = new NoneType()
 
