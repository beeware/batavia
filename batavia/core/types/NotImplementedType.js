/*************************************************************************
 * An implementation of NotImplementedType
 *************************************************************************/
var PyObject = require('./Object')
var basic_types = require('./Type')
var exceptions = require('../exceptions')
var version = require('../version')

function NotImplementedType() {
    PyObject.call(this)
}

NotImplementedType.prototype = Object.create(PyObject.prototype)
NotImplementedType.prototype.__class__ = new basic_types.Type('NotImplementedType')

NotImplementedType.prototype.__dir__ = function() {
    return "['__class__', '__delattr__', '__dir__', '__doc__', '__eq__', '__format__', '__ge__', '__getattribute__', '__gt__', '__hash__', '__init__', '__le__', '__lt__', '__ne__', '__new__', '__reduce__', '__reduce_ex__', '__repr__', '__setattr__', '__sizeof__', '__str__', '__subclasshook__']"
}

/**************************************************
 * Javascript compatibility methods
 **************************************************/

NotImplementedType.prototype.toString = function() {
    return this.__str__()
}

/**************************************************
 * Type conversions
 **************************************************/

NotImplementedType.prototype.__bool__ = function() {
    var types = require('../../types')
    return new types.Bool(true)
}

NotImplementedType.prototype.__repr__ = function() {
    return this.__str__()
}

NotImplementedType.prototype.__str__ = function() {
    return 'NotImplemented'
}

/**************************************************
 * Comparison operators
 **************************************************/

NotImplementedType.prototype.__lt__ = function(other) {
    if (version.earlier('3.6')) {
        throw new exceptions.TypeError.$pyclass(
            'unorderable types: NotImplementedType() < ' + basic_types.type_name(other) + '()'
        )
    } else {
        throw new exceptions.TypeError.$pyclass(
            "'<' not supported between instances of 'NotImplementedType' and '" +
            basic_types.type_name(other) + "'"
        )
    }
}

NotImplementedType.prototype.__le__ = function(other) {
    if (version.earlier('3.6')) {
        throw new exceptions.TypeError.$pyclass(
            'unorderable types: NotImplementedType() <= ' + basic_types.type_name(other) + '()'
        )
    } else {
        throw new exceptions.TypeError.$pyclass(
            "'<=' not supported between instances of 'NotImplementedType' and '" +
            basic_types.type_name(other) + "'"
        )
    }
}

NotImplementedType.prototype.__eq__ = function(other) {
    return this.valueOf() === other
}

NotImplementedType.prototype.__ne__ = function(other) {
    return this.valueOf() !== other
}

NotImplementedType.prototype.__gt__ = function(other) {
    if (version.earlier('3.6')) {
        throw new exceptions.TypeError.$pyclass(
            'unorderable types: NotImplementedType() > ' + basic_types.type_name(other) + '()'
        )
    } else {
        throw new exceptions.TypeError.$pyclass(
            "'>' not supported between instances of 'NotImplementedType' and '" +
            basic_types.type_name(other) + "'"
        )
    }
}

NotImplementedType.prototype.__ge__ = function(other) {
    if (version.earlier('3.6')) {
        throw new exceptions.TypeError.$pyclass(
            'unorderable types: NotImplementedType() >= ' + basic_types.type_name(other) + '()'
        )
    } else {
        throw new exceptions.TypeError.$pyclass(
            "'>=' not supported between instances of 'NotImplementedType' and '" +
            basic_types.type_name(other) + "'"
        )
    }
}

NotImplementedType.prototype.__contains__ = function(other) {
    return this.valueOf().hasOwnProperty(other)
}

/**************************************************
 * Unary operators
 **************************************************/

NotImplementedType.prototype.__pos__ = function() {
    return new NotImplementedType(+this.valueOf())
}

NotImplementedType.prototype.__neg__ = function() {
    return new NotImplementedType(-this.valueOf())
}

NotImplementedType.prototype.__not__ = function() {
    return new NotImplementedType(!this.valueOf())
}

NotImplementedType.prototype.__invert__ = function() {
    return new NotImplementedType(~this.valueOf())
}

/**************************************************
 * Binary operators
 **************************************************/

NotImplementedType.prototype.__div__ = function(other) {
    throw new exceptions.NotImplementedError.$pyclass('NotImplementedType.__div__ has not been implemented')
}

NotImplementedType.prototype.__getitem__ = function(other) {
    throw new exceptions.TypeError.$pyclass("'NotImplementedType' object is not subscriptable")
}

<<<<<<< HEAD
NotImplementedType.prototype.__lshift__ = function(other) {
    throw new exceptions.TypeError.$pyclass("unsupported operand type(s) for <<: 'NotImplementedType' and '" + basic_types.type_name(other) + "'")
}

NotImplementedType.prototype.__rshift__ = function(other) {
    throw new exceptions.TypeError.$pyclass("unsupported operand type(s) for >>: 'NotImplementedType' and '" + basic_types.type_name(other) + "'")
}

NotImplementedType.prototype.__and__ = function(other) {
    throw new exceptions.TypeError.$pyclass("unsupported operand type(s) for &: 'NotImplementedType' and '" + basic_types.type_name(other) + "'")
}

NotImplementedType.prototype.__xor__ = function(other) {
    throw new exceptions.TypeError.$pyclass("unsupported operand type(s) for ^: 'NotImplementedType' and '" + basic_types.type_name(other) + "'")
}

NotImplementedType.prototype.__or__ = function(other) {
    throw new exceptions.TypeError.$pyclass("unsupported operand type(s) for |: 'NotImplementedType' and '" + basic_types.type_name(other) + "'")
}

NotImplementedType.prototype.__matmul__ = function(other) {
    throw new exceptions.TypeError.$pyclass("unsupported operand type(s) for @: 'NotImplementedType' and '" + basic_types.type_name(other) + "'")
}

=======
>>>>>>> 6ca5932e
/**************************************************
 * Inplace operators
 **************************************************/

NotImplementedType.prototype.__idiv__ = function(other) {
    throw new exceptions.NotImplementedError.$pyclass('NotImplementedType.__idiv__ has not been implemented')
}

<<<<<<< HEAD
NotImplementedType.prototype.__ifloordiv__ = function(other) {
    throw new exceptions.TypeError.$pyclass("unsupported operand type(s) for //=: 'NotImplementedType' and '" + basic_types.type_name(other) + "'")
}

NotImplementedType.prototype.__itruediv__ = function(other) {
    throw new exceptions.TypeError.$pyclass("unsupported operand type(s) for /=: 'NotImplementedType' and '" + basic_types.type_name(other) + "'")
}

NotImplementedType.prototype.__iadd__ = function(other) {
    throw new exceptions.TypeError.$pyclass("unsupported operand type(s) for +=: 'NotImplementedType' and '" + basic_types.type_name(other) + "'")
}

NotImplementedType.prototype.__isub__ = function(other) {
    throw new exceptions.TypeError.$pyclass("unsupported operand type(s) for -=: 'NotImplementedType' and '" + basic_types.type_name(other) + "'")
}

NotImplementedType.prototype.__imul__ = function(other) {
    var types = require('../../types')

    if (types.isinstance(other, [types.Tuple, types.Str, types.List, types.Bytes, types.Bytearray])) {
        throw new exceptions.TypeError.$pyclass("can't multiply sequence by non-int of type 'NotImplementedType'")
    }
    throw new exceptions.TypeError.$pyclass("unsupported operand type(s) for *=: 'NotImplementedType' and '" + basic_types.type_name(other) + "'")
}

NotImplementedType.prototype.__imod__ = function(other) {
    throw new exceptions.TypeError.$pyclass("unsupported operand type(s) for %=: 'NotImplementedType' and '" + basic_types.type_name(other) + "'")
}

NotImplementedType.prototype.__ipow__ = function(other) {
    throw new exceptions.TypeError.$pyclass("unsupported operand type(s) for ** or pow(): 'NotImplementedType' and '" + basic_types.type_name(other) + "'")
}

NotImplementedType.prototype.__ilshift__ = function(other) {
    throw new exceptions.TypeError.$pyclass("unsupported operand type(s) for <<=: 'NotImplementedType' and '" + basic_types.type_name(other) + "'")
}

NotImplementedType.prototype.__irshift__ = function(other) {
    throw new exceptions.TypeError.$pyclass("unsupported operand type(s) for >>=: 'NotImplementedType' and '" + basic_types.type_name(other) + "'")
}

NotImplementedType.prototype.__iand__ = function(other) {
    throw new exceptions.TypeError.$pyclass("unsupported operand type(s) for &=: 'NotImplementedType' and '" + basic_types.type_name(other) + "'")
}

NotImplementedType.prototype.__ixor__ = function(other) {
    throw new exceptions.TypeError.$pyclass("unsupported operand type(s) for ^=: 'NotImplementedType' and '" + basic_types.type_name(other) + "'")
}

NotImplementedType.prototype.__ior__ = function(other) {
    throw new exceptions.TypeError.$pyclass("unsupported operand type(s) for |=: 'NotImplementedType' and '" + basic_types.type_name(other) + "'")
}

NotImplementedType.prototype.__imatmul__ = function(other) {
    throw new exceptions.TypeError.$pyclass("unsupported operand type(s) for @=: 'NotImplementedType' and '" + basic_types.type_name(other) + "'")
}

=======
>>>>>>> 6ca5932e
/**************************************************/

module.exports = {
    'NotImplementedType': NotImplementedType,
    'NotImplemented': new NotImplementedType()
}<|MERGE_RESOLUTION|>--- conflicted
+++ resolved
@@ -142,33 +142,6 @@
     throw new exceptions.TypeError.$pyclass("'NotImplementedType' object is not subscriptable")
 }
 
-<<<<<<< HEAD
-NotImplementedType.prototype.__lshift__ = function(other) {
-    throw new exceptions.TypeError.$pyclass("unsupported operand type(s) for <<: 'NotImplementedType' and '" + basic_types.type_name(other) + "'")
-}
-
-NotImplementedType.prototype.__rshift__ = function(other) {
-    throw new exceptions.TypeError.$pyclass("unsupported operand type(s) for >>: 'NotImplementedType' and '" + basic_types.type_name(other) + "'")
-}
-
-NotImplementedType.prototype.__and__ = function(other) {
-    throw new exceptions.TypeError.$pyclass("unsupported operand type(s) for &: 'NotImplementedType' and '" + basic_types.type_name(other) + "'")
-}
-
-NotImplementedType.prototype.__xor__ = function(other) {
-    throw new exceptions.TypeError.$pyclass("unsupported operand type(s) for ^: 'NotImplementedType' and '" + basic_types.type_name(other) + "'")
-}
-
-NotImplementedType.prototype.__or__ = function(other) {
-    throw new exceptions.TypeError.$pyclass("unsupported operand type(s) for |: 'NotImplementedType' and '" + basic_types.type_name(other) + "'")
-}
-
-NotImplementedType.prototype.__matmul__ = function(other) {
-    throw new exceptions.TypeError.$pyclass("unsupported operand type(s) for @: 'NotImplementedType' and '" + basic_types.type_name(other) + "'")
-}
-
-=======
->>>>>>> 6ca5932e
 /**************************************************
  * Inplace operators
  **************************************************/
@@ -177,66 +150,6 @@
     throw new exceptions.NotImplementedError.$pyclass('NotImplementedType.__idiv__ has not been implemented')
 }
 
-<<<<<<< HEAD
-NotImplementedType.prototype.__ifloordiv__ = function(other) {
-    throw new exceptions.TypeError.$pyclass("unsupported operand type(s) for //=: 'NotImplementedType' and '" + basic_types.type_name(other) + "'")
-}
-
-NotImplementedType.prototype.__itruediv__ = function(other) {
-    throw new exceptions.TypeError.$pyclass("unsupported operand type(s) for /=: 'NotImplementedType' and '" + basic_types.type_name(other) + "'")
-}
-
-NotImplementedType.prototype.__iadd__ = function(other) {
-    throw new exceptions.TypeError.$pyclass("unsupported operand type(s) for +=: 'NotImplementedType' and '" + basic_types.type_name(other) + "'")
-}
-
-NotImplementedType.prototype.__isub__ = function(other) {
-    throw new exceptions.TypeError.$pyclass("unsupported operand type(s) for -=: 'NotImplementedType' and '" + basic_types.type_name(other) + "'")
-}
-
-NotImplementedType.prototype.__imul__ = function(other) {
-    var types = require('../../types')
-
-    if (types.isinstance(other, [types.Tuple, types.Str, types.List, types.Bytes, types.Bytearray])) {
-        throw new exceptions.TypeError.$pyclass("can't multiply sequence by non-int of type 'NotImplementedType'")
-    }
-    throw new exceptions.TypeError.$pyclass("unsupported operand type(s) for *=: 'NotImplementedType' and '" + basic_types.type_name(other) + "'")
-}
-
-NotImplementedType.prototype.__imod__ = function(other) {
-    throw new exceptions.TypeError.$pyclass("unsupported operand type(s) for %=: 'NotImplementedType' and '" + basic_types.type_name(other) + "'")
-}
-
-NotImplementedType.prototype.__ipow__ = function(other) {
-    throw new exceptions.TypeError.$pyclass("unsupported operand type(s) for ** or pow(): 'NotImplementedType' and '" + basic_types.type_name(other) + "'")
-}
-
-NotImplementedType.prototype.__ilshift__ = function(other) {
-    throw new exceptions.TypeError.$pyclass("unsupported operand type(s) for <<=: 'NotImplementedType' and '" + basic_types.type_name(other) + "'")
-}
-
-NotImplementedType.prototype.__irshift__ = function(other) {
-    throw new exceptions.TypeError.$pyclass("unsupported operand type(s) for >>=: 'NotImplementedType' and '" + basic_types.type_name(other) + "'")
-}
-
-NotImplementedType.prototype.__iand__ = function(other) {
-    throw new exceptions.TypeError.$pyclass("unsupported operand type(s) for &=: 'NotImplementedType' and '" + basic_types.type_name(other) + "'")
-}
-
-NotImplementedType.prototype.__ixor__ = function(other) {
-    throw new exceptions.TypeError.$pyclass("unsupported operand type(s) for ^=: 'NotImplementedType' and '" + basic_types.type_name(other) + "'")
-}
-
-NotImplementedType.prototype.__ior__ = function(other) {
-    throw new exceptions.TypeError.$pyclass("unsupported operand type(s) for |=: 'NotImplementedType' and '" + basic_types.type_name(other) + "'")
-}
-
-NotImplementedType.prototype.__imatmul__ = function(other) {
-    throw new exceptions.TypeError.$pyclass("unsupported operand type(s) for @=: 'NotImplementedType' and '" + basic_types.type_name(other) + "'")
-}
-
-=======
->>>>>>> 6ca5932e
 /**************************************************/
 
 module.exports = {
