--- conflicted
+++ resolved
@@ -15,9 +15,6 @@
     'math': require('./modules/math'),
     'sys': require('./modules/sys'),
     'time': require('./modules/time'),
-<<<<<<< HEAD
     'random': require('./modules/random')
-=======
     'webbrowser': require('./modules/webbrowser')
->>>>>>> 68172c6e
 }