/*************************************************************************
 * Virtual Machine
 *************************************************************************/
var types = require('./types');
var Block = require('./core').Block;
var builtins = require('./builtins');
var Frame = require('./core').Frame;
var constants = require('./core').constants;
var exceptions = require('./core').exceptions;
var callables = require('./core').callables;
var dis = require('./modules/dis');
var marshal = require('./modules/marshal');
var sys = require('./modules/sys');


var VirtualMachine = function(args) {
    if (args.loader === undefined) {
        this.loader = function(name) {
            // Find the script element with the ID matching the
            // fully qualified module name (e.g., batavia-foo.bar.whiz)
            var element = document.getElementById('batavia-' + name);
            if (element === null) {
                // If the element doesn't exist, look for a javascript element.
                element = window[name];
                if (element === undefined) {
                    return null;
                } else {
                    return {
                        'javascript': element
                    }
                }
            }

            // Look for the filename in the data-filename
            // attribute of script tag.
            var filename;
            if (element.dataset) {
                filename = element.dataset['filename'];
            } else {
                filename = "<input>";
            }

            // Strip all the whitespace out of the text content of
            // the script tag.
            return {
                '__python__': true,
                'bytecode': element.text.replace(/(\r\n|\n|\r)/gm, "").trim(),
                'filename': new batavia.types.Str(filename)
            };
        };
    } else {
        this.loader = args.loader;
    }

    if (args.stdout) {
        sys.stdout = args.stdout;
    }
    if (args.stderr) {
        sys.stderr = args.stderr;
    }

    // Build a table mapping opcodes to method calls
    this.build_dispatch_table();

    // The call stack of frames.
    this.frames = [];

    // The current frame.
    this.frame = null;
    this.return_value = null;
    this.last_exception = null;
    this.is_vm = true;
};

/*
 * Build a table mapping opcodes to a method to be called whenever we encounter that opcode.
 *
 * Each such method will be invoked with apply(this, args).
 */
VirtualMachine.prototype.build_dispatch_table = function() {
    var vm = this;
    this.dispatch_table = dis.opname.map(function(opname, opcode) {
        var operator_name;

        if (opcode == dis.NOP) {
            return function() {};
        } else if (opcode in dis.unary_ops) {
            operator_name = opname.slice(6);
            switch (operator_name) {
                case "POSITIVE":
                    return function() {
                        var x = this.pop();
                        if (x === null) {
                            this.push(types.NoneType.__pos__());
                        } else if (x.__pos__) {
                            this.push(x.__pos__());
                        } else {
                            this.push(+x);
                        }
                    };
                case "NEGATIVE":
                    return function() {
                        var x = this.pop();
                        if (x === null) {
                            this.push(types.NoneType.__neg__());
                        } else if (x.__neg__) {
                            this.push(x.__neg__());
                        } else {
                            this.push(-x);
                        }
                    };
                case "NOT":
                    return function() {
                        var x = this.pop();
                        if (x === null) {
                            this.push(types.NoneType.__not__());
                        } else if (x.__not__) {
                            this.push(x.__not__());
                        } else {
                            this.push(-x);
                        }
                    };
                case "INVERT":
                    return function() {
                        var x = this.pop();
                        if (x === null) {
                            this.push(types.NoneType.__invert__());
                        } else if (x.__invert__) {
                            this.push(x.__invert__());
                        } else {
                            this.push(~x);
                        }
                    };
                default:
                    throw new builtins.BataviaError("Unknown unary operator " + operator_name);
            }
        } else if (opcode in dis.binary_ops) {
            operator_name = opname.slice(7);
            switch (operator_name) {
                case 'POWER':
                    return function() {
                        var items = this.popn(2);
                        if (items[0] === null) {
                            this.push(types.NoneType.__pow__(items[1]));
                        } else if (items[0].__pow__) {
                            this.push(items[0].__pow__(items[1]));
                        } else {
                            this.push(Math.pow(items[0], items[1]));
                        }
                    };
                case 'MULTIPLY':
                    return function() {
                        var items = this.popn(2);
                        if (items[0] === null) {
                            this.push(types.NoneType.__mul__(items[1]));
                        } else if (items[0].__mul__) {
                            this.push(items[0].__mul__(items[1]));
                        } else {
                            this.push(items[0] * items[1]);
                        }
                    };
                case 'MODULO':
                    return function() {
                        var items = this.popn(2);
                        if (items[0] === null) {
                            this.push(types.NoneType.__mod__(items[1]));
                        } else if (items[0].__mod__) {
                            this.push(items[0].__mod__(items[1]));
                        } else {
                            this.push(items[0] % items[1]);
                        }
                    };
                case 'ADD':
                    return function() {
                        var items = this.popn(2);
                        if (items[0] === null) {
                            this.push(types.NoneType.__add__(items[1]));
                        } else if (items[0].__add__) {
                            this.push(items[0].__add__(items[1]));
                        } else {
                            this.push(items[0] + items[1]);
                        }
                    };
                case 'SUBTRACT':
                    return function() {
                        var items = this.popn(2);
                        if (items[0] === null) {
                            this.push(types.NoneType.__sub__(items[1]));
                        } else if (items[0].__sub__) {
                            this.push(items[0].__sub__(items[1]));
                        } else {
                            this.push(items[0] - items[1]);
                        }
                    };
                case 'SUBSCR':
                    return function() {
                        var items = this.popn(2);
                        if (items[0] === null) {
                            this.push(types.NoneType.__getitem__(items[1]));
                        } else if (items[0].__getitem__) {
                            this.push(items[0].__getitem__(items[1]));
                        } else {
                            this.push(items[0][items[1]]);
                        }
                    };
                case 'FLOOR_DIVIDE':
                    return function() {
                        var items = this.popn(2);
                        if (items[0] === null) {
                            this.push(types.NoneType.__floordiv__(items[1]));
                        } else if (items[0].__floordiv__) {
                            this.push(items[0].__floordiv__(items[1]));
                        } else {
                            this.push(items[0] / items[1]);
                        }
                    };
                case 'TRUE_DIVIDE':
                    return function() {
                        var items = this.popn(2);
                        if (items[0] === null) {
                            this.push(types.NoneType.__truediv__(items[1]));
                        } else if (items[0].__truediv__) {
                            this.push(items[0].__truediv__(items[1]));
                        } else {
                            this.push(items[0] / items[1]);
                        }
                    };
                case 'LSHIFT':
                    return function() {
                        var items = this.popn(2);
                        if (items[0] === null) {
                            this.push(types.NoneType.__lshift__(items[1]));
                        } else if (items[0].__lshift__) {
                            this.push(items[0].__lshift__(items[1]));
                        } else {
                            this.push(items[0] << items[1]);
                        }
                    };
                case 'RSHIFT':
                    return function() {
                        var items = this.popn(2);
                        if (items[0] === null) {
                            this.push(types.NoneType.__rshift__(items[1]));
                        } else if (items[0].__rshift__) {
                            this.push(items[0].__rshift__(items[1]));
                        } else {
                            this.push(items[0] >> items[1]);
                        }
                    };
                case 'AND':
                    return function() {
                        var items = this.popn(2);
                        if (items[0] === null) {
                            this.push(types.NoneType.__and__(items[1]));
                        } else if (items[0].__and__) {
                            this.push(items[0].__and__(items[1]));
                        } else {
                            this.push(items[0] & items[1]);
                        }
                    };
                case 'XOR':
                    return function() {
                        var items = this.popn(2);
                        if (items[0] === null) {
                            this.push(types.NoneType.__xor__(items[1]));
                        } else if (items[0].__xor__) {
                            this.push(items[0].__xor__(items[1]));
                        } else {
                            this.push(items[0] ^ items[1]);
                        }
                    };
                case 'OR':
                    return function() {
                        var items = this.popn(2);
                        if (items[0] === null) {
                            this.push(types.NoneType.__or__(items[1]));
                        } else if (items[0].__or__) {
                            this.push(items[0].__or__(items[1]));
                        } else {
                            this.push(items[0] | items[1]);
                        }
                    };
                default:
                    throw new builtins.BataviaError("Unknown binary operator " + operator_name);
            }
        } else if (opcode in dis.inplace_ops) {
            operator_name = opname.slice(8);
            switch (operator_name) {
                case 'FLOOR_DIVIDE':
                    return function() {
                        var items = this.popn(2);
                        var result;
                        if (items[0] === null) {
                            result = types.NoneType.__ifloordiv__(items[1]);
                        } else if (items[0].__ifloordiv__) {
                            result = items[0].__ifloordiv__(items[1]);
                            if (result === null) {
                                result = items[0];
                            }
                        } else {
                            items[0] /= items[1];
                            result = items[0];
                        }
                        this.push(result);
                    };
                case 'TRUE_DIVIDE':
                    return function() {
                        var items = this.popn(2);
                        var result;
                        if (items[0] === null) {
                            result = types.NoneType.__itruediv__(items[1]);
                        } else if (items[0].__itruediv__) {
                            result = items[0].__itruediv__(items[1]);
                            if (result === null) {
                                result = items[0];
                            }
                        } else {
                            items[0] /= items[1];
                            result = items[0];
                        }
                        this.push(result);
                    };
                case 'ADD':
                    return function() {
                        var items = this.popn(2);
                        var result;
                        if (items[0] === null) {
                            result = types.NoneType.__iadd__(items[1]);
                        } else if (items[0].__iadd__) {
                            result = items[0].__iadd__(items[1]);
                            if (result === null) {
                                result = items[0];
                            }
                        } else {
                            items[0] += items[1];
                            result = items[0];
                        }
                        this.push(result);
                    };
                case 'SUBTRACT':
                    return function() {
                        var items = this.popn(2);
                        var result;
                        if (items[0] === null) {
                            result = types.NoneType.__isub__(items[1]);
                        } else if (items[0].__isub__) {
                            result = items[0].__isub__(items[1]);
                            if (result === null) {
                                result = items[0];
                            }
                        } else {
                            items[0] -= items[1];
                            result = items[0];
                        }
                        this.push(result);
                    };
                case 'MULTIPLY':
                    return function() {
                        var items = this.popn(2);
                        var result;
                        if (items[0] === null) {
                            result = types.NoneType.__imul__(items[1]);
                        } else if (items[0].__imul__) {
                            result = items[0].__imul__(items[1]);
                            if (result === null) {
                                result = items[0];
                            }
                        } else {
                            items[0] *= items[1];
                            result = items[0];
                        }
                        this.push(result);
                    };
                case 'MODULO':
                    return function() {
                        var items = this.popn(2);
                        var result;
                        if (items[0] === null) {
                            result = types.NoneType.__imod__(items[1]);
                        } else if (items[0].__imod__) {
                            result = items[0].__imod__(items[1]);
                            if (result === null) {
                                result = items[0];
                            }
                        } else {
                            items[0] %= items[1];
                            result = items[0];
                        }
                        this.push(result);
                    };
                case 'POWER':
                    return function() {
                        var items = this.popn(2);
                        var result;
                        if (items[0] === null) {
                            result = types.NoneType.__ipow__(items[1]);
                        } else if (items[0].__ipow__) {
                            result = items[0].__ipow__(items[1]);
                            if (result === null) {
                                result = items[0];
                            }
                        } else {
                            items[0] = Math.pow(items[0], items[1]);
                            result = items[0];
                        }
                        this.push(result);
                    };
                case 'LSHIFT':
                    return function() {
                        var items = this.popn(2);
                        var result;
                        if (items[0] === null) {
                            result = types.NoneType.__ilshift__(items[1]);
                        } else if (items[0].__ilshift__) {
                            result = items[0].__ilshift__(items[1]);
                            if (result === null) {
                                result = items[0];
                            }
                        } else {
                            items[0] <<= items[1];
                            result = items[0];
                        }
                        this.push(result);
                    };
                case 'RSHIFT':
                    return function() {
                        var items = this.popn(2);
                        var result;
                        if (items[0] === null) {
                            result = types.NoneType.__irshift__(items[1]);
                        } else if (items[0].__irshift__) {
                            result = items[0].__irshift__(items[1]);
                            if (result === null) {
                                result = items[0];
                            }
                        } else {
                            items[0] >>= items[1];
                            result = items[0];
                        }
                        this.push(result);
                    };
                case 'AND':
                    return function() {
                        var items = this.popn(2);
                        var result;
                        if (items[0] === null) {
                            result = types.NoneType.__iand__(items[1]);
                        } else if (items[0].__iand__) {
                            result = items[0].__iand__(items[1]);
                            if (result === null) {
                                result = items[0];
                            }
                        } else {
                            items[0] &= items[1];
                            result = items[0];
                        }
                        this.push(result);
                    };
                case 'XOR':
                    return function() {
                        var items = this.popn(2);
                        var result;
                        if (items[0] === null) {
                            result = types.NoneType.__ixor__(items[1]);
                        } else if (items[0].__ixor__) {
                            result = items[0].__ixor__(items[1]);
                            if (result === null) {
                                result = items[0];
                            }
                        } else {
                            items[0] ^= items[1];
                            result = items[0];
                        }
                        this.push(result);
                    };
                case 'OR':
                    return function() {
                        var items = this.popn(2);
                        var result;
                        if (items[0] === null) {
                            result = types.NoneType.__ior__(items[1]);
                        } else if (items[0].__ior__) {
                            result = items[0].__ior__(items[1]);
                            if (result === null) {
                                result = items[0];
                            }
                        } else {
                            items[0] |= items[1];
                            result = items[0];
                        }
                        this.push(result);
                    };
                default:
                    throw new builtins.BataviaError("Unknown inplace operator " + operator_name);
            }
        } else {
            // dispatch
            var bytecode_fn = vm['byte_' + opname];
            if (bytecode_fn) {
                return bytecode_fn;
            } else {
                return function() {
                    throw new builtins.BataviaError("Unknown opcode " + opcode + " (" + opname + ")");
                };
            }
        }
    });
};

/*
 * The main entry point.
 *
 * Accepts a DOM id for an element containing base64 encoded bytecode.
 */
VirtualMachine.prototype.run = function(tag, args) {
    try {
        var payload = this.loader(tag);
        var code = marshal.load_pyc(this, payload.bytecode);

        // Set up sys.argv
        sys.argv = new types.List(['batavia']);
        if (args) {
            sys.argv.extend(args);
        }

        // Run the code
        return this.run_code({'code': code});

    } catch (e) {
        if (e instanceof builtins.BataviaError) {
            sys.stderr.write([e.msg + '\n']);
        } else {
            throw e;
        }
    }
};

/*
 * An entry point for invoking functions.
 *
 * Accepts a DOM id for an element containing base64 encoded bytecode.
 */
VirtualMachine.prototype.run_method = function(tag, args, kwargs, f_locals, f_globals) {
    try {
        var payload = this.loader(tag);
        var code = marshal.load_pyc(this, payload.bytecode);

        var callargs = new types.JSDict();
        for (var i = 0, l = args.length; i < l; i++) {
            callargs[code.co_varnames[i]] = args[i];
        }
        callargs.update(kwargs);

        // Run the code
        return this.run_code({
            'code': code,
            'callargs': callargs,
            'f_locals': f_locals,
            'f_globals': f_globals
        });

    } catch (e) {
        if (e instanceof builtins.BataviaError) {
            sys.stderr.write([e.msg + '\n']);
        } else {
            throw e;
        }
    }
};

/*
 */
VirtualMachine.prototype.PyErr_Occurred = function() {
    return this.last_exception !== null;
};

VirtualMachine.prototype.PyErr_SetString = function(exc, message) {
    var exception = new exc(message);
    this.last_exception = {
        'exc_type': exception.__class__,
        'value': exception,
        'traceback': this.create_traceback()
    };
};

/*
 * Return the value at the top of the stack, with no changes.
 */
VirtualMachine.prototype.top = function() {
    return this.frame.stack[this.frame.stack.length - 1];
};

/*
 * Pop a value from the stack.
 *
 * Default to the top of the stack, but `i` can be a count from the top
 * instead.
 */
VirtualMachine.prototype.pop = function(i) {
    if (i === undefined) {
        i = 0;
    }
    return this.frame.stack.splice(this.frame.stack.length - 1 - i, 1)[0];
};

/*
 * Push value onto the value stack.
 */
VirtualMachine.prototype.push = function(val) {
    this.frame.stack.push(val);
};

/*
 * Pop a number of values from the value stack.
 *
 * A list of `n` values is returned, the deepest value first.
*/
VirtualMachine.prototype.popn = function(n) {
    if (n) {
        return this.frame.stack.splice(this.frame.stack.length - n, n);
    } else {
        return [];
    }
};

/*
 * Get a value `n` entries down in the stack, without changing the stack.
 */
VirtualMachine.prototype.peek = function(n) {
    return this.frame.stack[this.frame.stack.length - n];
};

/*
 * Move the bytecode pointer to `jump`, so it will execute next.
 */
VirtualMachine.prototype.jump = function(jump) {
    this.frame.f_lasti = jump;
};

VirtualMachine.prototype.push_block = function(type, handler, level) {
    if (level === null) {
        level = this.frame.stack.length;
    }
    this.frame.block_stack.push(new Block(type, handler, level));
};

VirtualMachine.prototype.pop_block = function() {
    return this.frame.block_stack.pop();
};

VirtualMachine.prototype.make_frame = function(kwargs) {
    var code = kwargs.code;
    var callargs = kwargs.callargs || {};
    var f_globals = kwargs.f_globals || null;
    var f_locals = kwargs.f_locals || null;

    if (!code.co_unpacked_code) {
        this.unpack_code(code);
    }

    // console.log("make_frame: code=" + code + ", callargs=" + callargs);

    if (f_globals !== null) {
        if (f_locals === null) {
            f_locals = f_globals;
        }
    } else if (this.frames.length > 0) {
        f_globals = this.frame.f_globals;
        f_locals = new types.JSDict();
    } else {
        f_globals = f_locals = new types.JSDict({
            '__builtins__': builtins,
            '__name__': '__main__',
            '__doc__': null,
            '__package__': null,
        });
    }
    f_locals.update(callargs);

    return new Frame({
        'f_code': code,
        'f_globals': f_globals,
        'f_locals': f_locals,
        'f_back': this.frame
    });
};

VirtualMachine.prototype.push_frame = function(frame) {
    this.frames.push(frame);
    this.frame = frame;
};

VirtualMachine.prototype.pop_frame = function() {
    this.frames.pop();
    if (this.frames) {
        this.frame = this.frames[this.frames.length - 1];
    } else {
        this.frame = null;
    }
};

VirtualMachine.prototype.create_traceback = function() {
    var tb = [];
    var frame;

    for (var f in this.frames) {
        frame = this.frames[f];

        // Work out the current source line by taking the
        // f_lineno (the line for the start of the method)
        // and adding the line offsets from the line
        // number table.
        var lnotab = frame.f_code.co_lnotab.val;
        var byte_num = 0;
        var line_num = frame.f_code.co_firstlineno;

        for (var idx = 1; idx < lnotab.length, byte_num < frame.f_lasti; idx += 2) {
            byte_num += lnotab[idx-1]
            if (byte_num < frame.f_lasti) {
                line_num += lnotab[idx];
            }
        }

        tb.push({
            'module': frame.f_code.co_name,
            'filename': frame.f_code.co_filename,
            'line': line_num
        });
    }
    return tb;
};

/*
 * Annotate a Code object with a co_unpacked_code property, consisting of the bytecode
 * unpacked into operations with their respective args
 */
VirtualMachine.prototype.unpack_code = function(code) {
    var pos = 0;
    var unpacked_code = [];
    var args;
    var extra = 0;

    while (pos < code.co_code.val.length) {
        var opcode_start_pos = pos;

        var opcode = code.co_code.val[pos++];

        // next opcode has 4-byte argument effectively.
        if (opcode == dis.EXTENDED_ARG) {
            var lo = code.co_code.val[pos++];
            var hi = code.co_code.val[pos++];
            extra = (lo << 16) | (hi << 24);
            // emulate four NOPs
            unpacked_code[opcode_start_pos] = {
                'opoffset': opcode_start_pos,
                'opcode': dis.NOP,
                'op_method': this.dispatch_table[dis.NOP],
                'args': [],
                'next_pos': pos
            };
            unpacked_code[opcode_start_pos + 1] = {
                'opoffset': opcode_start_pos + 1,
                'opcode': dis.NOP,
                'op_method': this.dispatch_table[dis.NOP],
                'args': [],
                'next_pos': pos
            };
            unpacked_code[opcode_start_pos + 2] = {
                'opoffset': opcode_start_pos + 2,
                'opcode': dis.NOP,
                'op_method': this.dispatch_table[dis.NOP],
                'args': [],
                'next_pos': pos
            };
            unpacked_code[opcode_start_pos + 3] = {
                'opoffset': opcode_start_pos + 3,
                'opcode': dis.NOP,
                'op_method': this.dispatch_table[dis.NOP],
                'args': [],
                'next_pos': pos
            };
            continue;
        }

        if (opcode < dis.HAVE_ARGUMENT) {
            args = [];
        } else {
            var lo = code.co_code.val[pos++];
            var hi = code.co_code.val[pos++];
            var intArg = lo | (hi << 8) | extra;
            extra = 0; // use extended arg if present

            if (opcode in dis.hasconst) {
                args = [code.co_consts[intArg]];
            } else if (opcode in dis.hasfree) {
                if (intArg < code.co_cellvars.length) {
                    args = [code.co_cellvars[intArg]];
                } else {
                    var var_idx = intArg - code.co_cellvars.length;
                    args = [code.co_freevars[var_idx]];
                }
            } else if (opcode in dis.hasname) {
                args = [code.co_names[intArg]];
            } else if (opcode in dis.hasjrel) {
                args = [pos + intArg];
            } else if (opcode in dis.hasjabs) {
                args = [intArg];
            } else if (opcode in dis.haslocal) {
                args = [code.co_varnames[intArg]];
            } else {
                args = [intArg];
            }
        }

        unpacked_code[opcode_start_pos] = {
            'opoffset': opcode_start_pos,
            'opcode': opcode,
            'op_method': this.dispatch_table[opcode],
            'args': args,
            'next_pos': pos
        };
    }

    code.co_unpacked_code = unpacked_code;
};

VirtualMachine.prototype.run_code = function(kwargs) {
    var code = kwargs.code;
    var f_globals = kwargs.f_globals || null;
    var f_locals = kwargs.f_locals || null;
    var callargs = kwargs.callargs || null;
    var frame = this.make_frame({
        'code': code,
        'f_globals': f_globals,
        'f_locals': f_locals,
        'callargs': callargs
    });
    try {
        var val = this.run_frame(frame);

        // Check some invariants
        if (this.frames.length > 0) {
            throw new builtins.BataviaError("Frames left over!");
        }
        if (this.frame && this.frame.stack.length > 0) {
            throw new builtins.BataviaError("Data left on stack! " + this.frame.stack);
        }
        return val;
    } catch (e) {
        if (this.last_exception) {
            var trace = ['Traceback (most recent call last):'];
            var frame;
            for (var t in this.last_exception.traceback) {
                frame = this.last_exception.traceback[t];
                trace.push('  File "' + frame.filename + '", line ' + frame.line + ', in ' + frame.module);
            }
            if (this.last_exception.value.toString().length > 0) {
                trace.push(this.last_exception.value.name + ': ' + this.last_exception.value.toString());
            } else {
                trace.push(this.last_exception.value.name);
            }
            sys.stderr.write([trace.join('\n') + '\n']);
            this.last_exception = null;
        } else {
            throw e;
        }
        // throw e;
    }
    sys.stdout.flush();
    sys.stderr.flush();
};

VirtualMachine.prototype.unwind_block = function(block) {
    var offset, exc;

    if (block.type === 'except-handler') {
        offset = 3;
    } else {
        offset = 0;
    }

    while (this.frame.stack.length > block.level + offset) {
        this.pop();
    }

    if (block.type === 'except-handler') {
        exc = this.popn(3);
        // we don't need to set the last_exception, as it was handled
    }
};

/*
 * Log arguments, block stack, and data stack for each opcode.
 */
VirtualMachine.prototype.log = function(opcode) {
    var op = opcode.opoffset + ': ' + opcode.byteName;
    for (var arg in opcode.args) {
        op += ' ' + opcode.args[arg];
    }
    var indent = "    " * (this.frames.length - 1);

    console.log("  " + indent + "data: " + this.frame.stack);
    console.log("  " + indent + "blks: " + this.frame.block_stack);
    console.log(indent + op);
};

/*
 * Manage a frame's block stack.
 * Manipulate the block stack and data stack for looping,
 * exception handling, or returning.
 */
VirtualMachine.prototype.manage_block_stack = function(why) {
    var block = this.frame.block_stack[this.frame.block_stack.length - 1];
    if (block.type === 'loop' && why === 'continue') {
        this.jump(this.return_value);
        why = null;
        return why;
    }

    this.pop_block();
    this.unwind_block(block);

    if (block.type === 'loop' && why === 'break') {
        why = null;
        this.jump(block.handler);
        return why;
    }

    if (why === 'exception' &&
            (block.type === 'setup-except' || block.type === 'finally')) {
        this.push_block('except-handler');
        var exc = this.last_exception;
        // clear the last_exception so that we know it is handled
        this.last_exception = null;
        this.push(exc.traceback);
        this.push(exc.value);
        this.push(exc.exc_type);
        // PyErr_Normalize_Exception goes here
        this.push(exc.traceback);
        this.push(exc.value);
        this.push(exc.exc_type);
        why = null;
        this.jump(block.handler);
        return why;
    } else if (block.type === 'finally') {
        if (why === 'return' || why === 'continue') {
            this.push(this.return_value);
        }
        this.push(why);

        why = null;
        this.jump(block.handler);
        return why;
    }

    return why;
};

/*
 * Run a frame until it returns (somehow).
 *
 * Exceptions are raised, the return value is returned.
 * If the frame was halted partway through execution
 * (e.g. by yielding from a generator) then it will resume
 * from whereever it left off.
 *
 */
VirtualMachine.prototype.run_frame = function(frame) {
    var why, operation;

    this.push_frame(frame);

    // If there's an unhandled exception then resume
    // execution by handling it.

    if (this.last_exception) {
        why = 'exception'
        while (why && frame.block_stack.length > 0) {
            why = this.manage_block_stack(why);
        }
    }

    while (!why) {
        operation = this.frame.f_code.co_unpacked_code[this.frame.f_lasti];
        // var opname = dis.opname[operation.opcode];

        // advance f_lasti to next operation. If the operation is a jump, then this
        // pointer will be overwritten during the operation's execution.
        this.frame.f_lasti = operation.next_pos;

        // this.log(operation);

        // When unwinding the block stack, we need to keep track of why we
        // are doing it.
        try {
            why = operation.op_method.apply(this, operation.args);
        } catch (err) {
            // deal with exceptions encountered while executing the op.
            if (err instanceof builtins.BataviaError) {
                // Batavia errors are a major problem; ABORT HARD
                this.last_exception = null;
                throw err;
            } else if (this.last_exception == null) {
              this.last_exception = {
                  'exc_type': err.__class__,
                  'value': err,
                  'traceback': this.create_traceback()
              };
            }
            why = 'exception';
        }

        // if (why === 'exception')  {
        //     TODO: ceval calls PyTraceBack_Here, not sure what that does.
        // }

        if (why === 'reraise') {
            why = 'exception';
        }

        if (why !== 'yield') {
            while (why && frame.block_stack.length > 0) {
                // Deal with any block management we need to do.
                why = this.manage_block_stack(why);
            }
        }
    }

    // TODO: handle generator exception state

    this.pop_frame();

    if (why === 'exception') {
        throw this.last_exception.value;
    }

    return this.return_value;
};

VirtualMachine.prototype.byte_LOAD_CONST = function(c) {
    this.push(c);
};

VirtualMachine.prototype.byte_POP_TOP = function() {
    this.pop();
};

VirtualMachine.prototype.byte_DUP_TOP = function() {
    this.push(this.top());
};

VirtualMachine.prototype.byte_DUP_TOPX = function(count) {
    var items = this.popn(count);
    for (var n = 0; n < 2; n++) {
        for (var i = 0; i < count; i++) {
            this.push(items[i]);
        }
    }
};

VirtualMachine.prototype.byte_DUP_TOP_TWO = function() {
    var items = this.popn(2);
    this.push(items[0]);
    this.push(items[1]);
    this.push(items[0]);
    this.push(items[1]);
};

VirtualMachine.prototype.byte_ROT_TWO = function() {
    var items = this.popn(2);
    this.push(items[1]);
    this.push(items[0]);
};

VirtualMachine.prototype.byte_ROT_THREE = function() {
    var items = this.popn(3);
    this.push(items[2]);
    this.push(items[0]);
    this.push(items[1]);
};

VirtualMachine.prototype.byte_ROT_FOUR = function() {
    var items = this.popn(4);
    this.push(items[3]);
    this.push(items[0]);
    this.push(items[1]);
    this.push(items[2]);
};

VirtualMachine.prototype.byte_LOAD_NAME = function(name) {
    var frame = this.frame;
    var val;
    if (name in frame.f_locals) {
        val = frame.f_locals[name];
    } else if (name in frame.f_globals) {
        val = frame.f_globals[name];
    } else if (name in frame.f_builtins) {
        val = frame.f_builtins[name];
    } else {
        throw new builtins.NameError("name '" + name + "' is not defined");
    }
    this.push(val);
};

VirtualMachine.prototype.byte_STORE_NAME = function(name) {
    this.frame.f_locals[name] = this.pop();
};

VirtualMachine.prototype.byte_DELETE_NAME = function(name) {
    delete this.frame.f_locals[name];
};

VirtualMachine.prototype.byte_LOAD_FAST = function(name) {
    var val;
    if (name in this.frame.f_locals) {
        val = this.frame.f_locals[name];
    } else {
        throw new builtins.UnboundLocalError("local variable '" + name + "' referenced before assignment");
    }
    this.push(val);
};

VirtualMachine.prototype.byte_STORE_FAST = function(name) {
    this.frame.f_locals[name] = this.pop();
};

VirtualMachine.prototype.byte_DELETE_FAST = function(name) {
    delete this.frame.f_locals[name];
};

VirtualMachine.prototype.byte_STORE_GLOBAL = function(name) {
    this.frame.f_globals[name] = this.pop();
};

VirtualMachine.prototype.byte_LOAD_GLOBAL = function(name) {
    var val;
    if (name in this.frame.f_globals) {
        val = this.frame.f_globals[name];
    } else if (name in this.frame.f_builtins) {
        val = this.frame.f_builtins[name];
    } else {
        throw new builtins.NameError("name '" + name + "' is not defined");
    }
    this.push(val);
};

VirtualMachine.prototype.byte_LOAD_DEREF = function(name) {
    this.push(this.frame.cells[name].get());
};

VirtualMachine.prototype.byte_STORE_DEREF = function(name) {
    this.frame.cells[name].set(this.pop());
};

VirtualMachine.prototype.byte_LOAD_LOCALS = function() {
    this.push(this.frame.f_locals);
};

// VirtualMachine.prototype.sliceOperator = function(op) {
//     start = 0;
//     end = null;          // we will take this to mean end
//     // op, count = op[:-2], int(op[-1]);
//     if count == 1:
//         start = this.pop()
//     elif count == 2:
//         end = this.pop()
//     elif count == 3:
//         end = this.pop()
//         start = this.pop()
//     l = this.pop()
//     if end is null:
//         end = len(l)
//     if op.startswith('STORE_'):
//         l[start:end] = this.pop()
//     elif op.startswith('DELETE_'):
//         del l[start:end]
//     else:
//         this.push(l[start:end])
// };

VirtualMachine.prototype.byte_COMPARE_OP = function(opnum) {
    var items = this.popn(2);
    var result;

    // "in" and "not in" operators (opnum 6 and 7) have reversed
    // operand order, so they're handled separately.
    // If the first operand is None, then we need to invoke
    // the comparison method in a different way, because we can't
    // bind the operator methods to the null instance.

    if (opnum === 6) {  // x in None
        if (items[1] === null) {
            result = types.NoneType.__contains__(items[0]);
        } if (items[1].__contains__) {
            result = items[1].__contains__(items[0]);
        } else {
            result = (items[0] in items[1]);
        }
    } else if (opnum === 7) {
        if (items[1] === null) {  // x not in None
            result = types.NoneType.__contains__(items[0]).__not__();
        } else if (items[1].__contains__) {
            result = items[1].__contains__(items[0]).__not__();
        } else {
            result = !(items[0] in items[1]);
        }
    } else if (items[0] === null) {
        switch(opnum) {
            case 0:  // <
                result = types.NoneType.__lt__(items[1]);
                break;
            case 1:  // <=
                result = types.NoneType.__le__(items[1]);
                break;
            case 2:  // ==
                result = types.NoneType.__eq__(items[1]);
                break;
            case 3:  // !=
                result = types.NoneType.__ne__(items[1]);
                break;
            case 4:  // >
                result = types.NoneType.__gt__(items[1]);
                break;
            case 5:  // >=
                result = types.NoneType.__ge__(items[1]);
                break;
            case 8:  // is
                result = items[1] === null;
                break;
            case 9:  // is not
                result = items[1] !== null;
                break;
            case 10:  // exception
                result = items[1] === null;
                break;
            default:
                throw new builtins.BataviaError('Unknown operator ' + opnum);
        }
    } else {
        switch(opnum) {
            case 0:  // <
                if (items[0].__lt__) {
                    result = items[0].__lt__(items[1]);
                } else {
                    result = items[0] < items[1];
                }
                break;
            case 1:  // <=
                if (items[0].__le__) {
                    result = items[0].__le__(items[1]);
                } else {
                    result = items[0] <= items[1];
                }
                break;
            case 2:  // ==
                if (items[0].__eq__) {
                    result = items[0].__eq__(items[1]);
                } else {
                    result = items[0] == items[1];
                }
                break;
            case 3:  // !=
                if (items[0].__ne__) {
                    result = items[0].__ne__(items[1]);
                } else {
                    result = items[0] != items[1];
                }
                break;
            case 4:  // >
                if (items[0].__gt__) {
                    result = items[0].__gt__(items[1]);
                } else {
                    result = items[0] > items[1];
                }
                break;
            case 5:  // >=
                if (items[0].__ge__) {
                    result = items[0].__ge__(items[1]);
                } else {
                    result = items[0] >= items[1];
                }
                break;
            case 8:  // is
                result = items[0] === items[1];
                break;
            case 9:  // is not
                result = items[0] !== items[1];
                break;
            case 10:  // exception match
                result = types.issubclass(items[0], items[1]);
                break;
            default:
                throw new builtins.BataviaError('Unknown operator ' + opnum);
        }
    }

    this.push(result);
};

VirtualMachine.prototype.byte_LOAD_ATTR = function(attr) {
    var obj = this.pop();
    var val;
    if (obj.__getattr__ === undefined) {
        val = obj[attr];
        if (val === undefined) {
            throw new builtins.AttributeError(
                "'" + obj.__class__.__name__ + "' object has no attribute '" + attr + "'"
            );
        }
    } else {
        val = obj.__getattr__(attr);
    }

    if (val instanceof types.Function) {
        // If this is a Python function, we need to know the current
        // context - if it's an attribute of an object (rather than
        // a module) we need to upgrade the Function to a Method.
        if (!(obj instanceof types.Module)) {
            val = new types.Method(obj, val);
        }
    } else if (val instanceof Function) {
        // If this is a native Javascript function, wrap the function
        // so that the Python calling convention is used. If it's a
        // class, wrap it in a method that uses the Python calling
        // convention, but instantiates the object rather than just
        // proxying the call.
        if (val.prototype && Object.keys(val.prototype).length > 0) {
            // Python class
            val = function(fn) {
                return function(args, kwargs) {
                    var obj = Object.create(fn.prototype);
                    fn.apply(obj, args);
                    return obj;
                };
            }(val);
        } else {
            // Native javascript method
            var doc = val.__doc__;
            if (val.__python__) {
                // this accepts Batavia-style arguments
                val = function(fn) {
                    var f = function(args, kwargs) {
                        return fn.apply(obj, [args, kwargs]);
                    };
                    f.__doc__ = doc;
                    return f;
                }(val);
            } else {
                val = function(fn) {
                    var f = function(args, kwargs) {
                        return fn.apply(obj, args);
                    };
                    f.__doc__ = doc;
                    return f;
                }(val);
            }
        }
    }
    this.push(val);
};

VirtualMachine.prototype.byte_STORE_ATTR = function(name) {
    var items = this.popn(2);
    if (items[1].__setattr__ === undefined) {
        items[1][name] = items[0];
    } else {
        items[1].__setattr__(name, items[0]);
    }
};

VirtualMachine.prototype.byte_DELETE_ATTR = function(name) {
    var obj = this.pop();
    delete obj[name];
};

VirtualMachine.prototype.byte_STORE_SUBSCR = function() {
    var items = this.popn(3);
    if (items[1].__setitem__) {
        items[1].__setitem__(items[2], items[0]);
    } else {
        items[1][items[2]] = items[0];
    }
};

VirtualMachine.prototype.byte_DELETE_SUBSCR = function() {
    var items = this.popn(2);
    if (items[1].__delitem__) {
        items[1].__delitem__(items[0]);
    } else {
        delete items[1][items[0]];
    }
};

VirtualMachine.prototype.byte_BUILD_TUPLE = function(count) {
    var items = this.popn(count);
    this.push(new types.Tuple(items));
};

VirtualMachine.prototype.byte_BUILD_LIST = function(count) {
    var items = this.popn(count);
    this.push(new types.List(items));
};

VirtualMachine.prototype.byte_BUILD_SET = function(count) {
    var items = this.popn(count);
    this.push(new types.Set(items));
};

<<<<<<< HEAD
VirtualMachine.prototype.byte_BUILD_MAP = function(size) {
    switch (constants.BATAVIA_MAGIC) {
        case constants.BATAVIA_MAGIC_35:
=======
batavia.VirtualMachine.prototype.byte_BUILD_MAP = function(size) {
    switch (batavia.BATAVIA_MAGIC) {
        case batavia.BATAVIA_MAGIC_35:
        case batavia.BATAVIA_MAGIC_353:
>>>>>>> b731db0a
            var items = this.popn(size * 2);
            var dict = new types.Dict();

            for (var i = 0; i < items.length; i += 2) {
                dict.__setitem__(items[i], items[i + 1]);
            }

            this.push(dict);

            return;

        case constants.BATAVIA_MAGIC_35a0:
        case constants.BATAVIA_MAGIC_34:
            this.push(new types.Dict());

            return;

        default:
<<<<<<< HEAD
            throw new builtins.BataviaError(
                "Unsupported BATAVIA_MAGIC. Possibly using unsupported Python version"
            );
    }
};

VirtualMachine.prototype.byte_STORE_MAP = function() {
    switch (constants.BATAVIA_MAGIC) {
        case constants.BATAVIA_MAGIC_35:
            throw new builtins.BataviaError(
=======
            throw new batavia.builtins.BataviaError(
                "Unsupported BATAVIA_MAGIC. Possibly using unsupported Python version (supported: 3.4, 3.5)"
            );
    }
};

batavia.VirtualMachine.prototype.byte_STORE_MAP = function() {
    switch (batavia.BATAVIA_MAGIC) {
        case batavia.BATAVIA_MAGIC_35:
        case batavia.BATAVIA_MAGIC_353:
            throw new batavia.builtins.BataviaError(
>>>>>>> b731db0a
                "STORE_MAP is unsupported with BATAVIA_MAGIC"
            );

        case constants.BATAVIA_MAGIC_35a0:
        case constants.BATAVIA_MAGIC_34:
            var items = this.popn(3);
            if (items[0].__setitem__) {
                items[0].__setitem__(items[2], items[1]);
            } else {
                items[0][items[2]] = items[1];
            }
            this.push(items[0]);

            return;

        default:
<<<<<<< HEAD
            throw new builtins.BataviaError(
                "Unsupported BATAVIA_MAGIC. Possibly using unsupported Python version"
=======
            throw new batavia.builtins.BataviaError(
                "Unsupported BATAVIA_MAGIC. Possibly using unsupported Python version (supported: 3.4, 3.5)"
>>>>>>> b731db0a
            );
    }
};

VirtualMachine.prototype.byte_UNPACK_SEQUENCE = function(count) {
    var seq = this.pop();

    // If the sequence item on top of the stack is iterable,
    // expand it into an array.
    if (seq.__iter__) {
        try {
            var iter = seq.__iter__();
            seq = [];
            while (true) {
                seq.push(iter.__next__());
            }
        } catch (err) {}
    }

    for (var i = seq.length; i > 0; i--) {
        this.push(seq[i - 1]);
    }
};

VirtualMachine.prototype.byte_BUILD_SLICE = function(count) {
    if (count === 2 || count === 3) {
        var items = this.popn(count);
        this.push(builtins.slice(items));
    } else {
        throw new builtins.BataviaError("Strange BUILD_SLICE count: " + count);
    }
};

VirtualMachine.prototype.byte_LIST_APPEND = function(count) {
    var val = this.pop();
    var the_list = this.peek(count);
    the_list.push(val);
};

VirtualMachine.prototype.byte_SET_ADD = function(count) {
    var val = this.pop();
    var the_set = this.peek(count);
    the_set.add(val);
};

VirtualMachine.prototype.byte_MAP_ADD = function(count) {
    var items = this.popn(2);
    var the_map = this.peek(count);
    the_map[items[1]] = items[0];
};

VirtualMachine.prototype.byte_PRINT_EXPR = function() {
    sys.stdout.write(this.pop());
};

VirtualMachine.prototype.byte_PRINT_ITEM = function() {
    var item = this.pop();
    this.print_item(item);
};

VirtualMachine.prototype.byte_PRINT_ITEM_TO = function() {
    this.pop();  // FIXME - the to value is ignored.
    var item = this.pop();
    this.print_item(item);
};

VirtualMachine.prototype.byte_PRINT_NEWLINE = function() {
    this.print_newline();
};

VirtualMachine.prototype.byte_PRINT_NEWLINE_TO = function() {
    var to = this.pop();  // FIXME - this is ignored.
    this.print_newline(to);
};

VirtualMachine.prototype.print_item = function(item, to) {
    // if (to === undefined) {
    //     to = sys.stdout;  // FIXME - the to value is ignored.
    // }
    sys.stdout.write(item);
};

VirtualMachine.prototype.print_newline = function(to) {
    // if (to === undefined) {
    //     to = sys.stdout;  // FIXME - the to value is ignored.
    // }
    sys.stdout.write("");
};

VirtualMachine.prototype.byte_JUMP_FORWARD = function(jump) {
    this.jump(jump);
};

VirtualMachine.prototype.byte_JUMP_ABSOLUTE = function(jump) {
    this.jump(jump);
};

VirtualMachine.prototype.byte_POP_JUMP_IF_TRUE = function(jump) {
    var val = this.pop();
    if (val.__bool__ !== undefined) {
        val = val.__bool__();
    }

    if (val) {
        this.jump(jump);
    }
};

VirtualMachine.prototype.byte_POP_JUMP_IF_FALSE = function(jump) {
    var val = this.pop();
    if (val.__bool__ !== undefined) {
        val = val.__bool__();
    }

    if (!val) {
        this.jump(jump);
    }
};

VirtualMachine.prototype.byte_JUMP_IF_TRUE_OR_POP = function(jump) {
    var val = this.top();
    if (val.__bool__ !== undefined) {
        val = val.__bool__();
    }

    if (val) {
        this.jump(jump);
    } else {
        this.pop();
    }
};

VirtualMachine.prototype.byte_JUMP_IF_FALSE_OR_POP = function(jump) {
    var val = this.top();
    if (val.__bool__ !== undefined) {
        val = val.__bool__();
    }

    if (!val) {
        this.jump(jump);
    } else {
        this.pop();
    }
};

VirtualMachine.prototype.byte_SETUP_LOOP = function(dest) {
    this.push_block('loop', dest);
};

VirtualMachine.prototype.byte_GET_ITER = function() {
    this.push(builtins.iter([this.pop()], null));
};

VirtualMachine.prototype.byte_FOR_ITER = function(jump) {
    var iterobj = this.top();
    try {
        var v = iterobj.__next__();
        this.push(v);
    } catch (err) {
        if (err instanceof builtins.StopIteration) {
            this.pop();
            this.jump(jump);
        } else {
            throw err;
        }
    }
};

VirtualMachine.prototype.byte_BREAK_LOOP = function() {
    return 'break';
};

VirtualMachine.prototype.byte_CONTINUE_LOOP = function(dest) {
    // This is a trick with the return value.
    // While unrolling blocks, continue and return both have to preserve
    // state as the finally blocks are executed.  For continue, it's
    // where to jump to, for return, it's the value to return.  It gets
    // pushed on the stack for both, so continue puts the jump destination
    // into return_value.
    this.return_value = dest;
    return 'continue';
};

VirtualMachine.prototype.byte_SETUP_EXCEPT = function(dest) {
    this.push_block('setup-except', dest);
};

VirtualMachine.prototype.byte_SETUP_FINALLY = function(dest) {
    this.push_block('finally', dest);
};

VirtualMachine.prototype.byte_END_FINALLY = function() {
    var why, value, traceback;
    var exc_type = this.pop();
    if (exc_type === builtins.None) {
        why = null;
    } else {
        value = this.pop();
        if (value instanceof builtins.BaseException) {
            traceback = this.pop();
            this.last_exception = {
                'exc_type': exc_type,
                'value': value,
                'traceback': traceback
            };
            why = 'reraise';
        } else {
            throw new builtins.BataviaError("Confused END_FINALLY: " + value.toString());
        }
    }
    return why;
};

VirtualMachine.prototype.byte_POP_BLOCK = function() {
    this.pop_block();
};

VirtualMachine.prototype.byte_RAISE_VARARGS = function(argc) {
    var cause, exc;
    if (argc == 2) {
        cause = this.pop();
        exc = this.pop();
    } else if (argc == 1) {
        exc = this.pop();
    }
    return this.do_raise(exc, cause);
};

VirtualMachine.prototype.do_raise = function(exc, cause) {
    var exc_type, val;
    if (exc === undefined) {  // reraise
        if (this.last_exception.exc_type === undefined) {
            return 'exception';      // error
        } else {
            return 'reraise';
        }
    } else if (exc instanceof builtins.BaseException) {
        // As in `throw ValueError('foo')`
        exc_type = exc.__class__;
        val = exc;
    } else {
        return 'exception';  // error
    }

    // If you reach this point, you're guaranteed that
    // val is a valid exception instance and exc_type is its class.
    // Now do a similar thing for the cause, if present.
    if (cause) {
        // if not isinstance(cause, BaseException):
        //     return 'exception'  // error

        val.__cause__ = cause;
    }

    this.last_exception = {
        'exc_type': exc_type,
        'value': val,
        'traceback': this.create_traceback()
    };
    return 'exception';
};

VirtualMachine.prototype.byte_POP_EXCEPT = function() {
    var block = this.pop_block();
    if (block.type !== 'except-handler') {
        throw new exceptions.BataviaError("popped block is not an except handler");
    }
    this.unwind_block(block);
};

// VirtualMachine.prototype.byte_SETUP_WITH = function(dest) {
//         ctxmgr = this.pop()
//         this.push(ctxmgr.__exit__)
//         ctxmgr_obj = ctxmgr.__enter__()
//         if PY2:
//             this.push_block('with', dest)
//         elif PY3:
//             this.push_block('finally', dest)
//         this.push(ctxmgr_obj)
// }
// VirtualMachine.prototype.byte_WITH_CLEANUP = function {
//         // The code here does some weird stack manipulation: the exit function
//         // is buried in the stack, and where depends on what's on top of it.
//         // Pull out the exit function, and leave the rest in place.
//         v = w = null
//         u = this.top()
//         if u is null:
//             exit_func = this.pop(1)
//         elif isinstance(u, str):
//             if u in ('return', 'continue'):
//                 exit_func = this.pop(2)
//             else:
//                 exit_func = this.pop(1)
//             u = null
//         elif issubclass(u, BaseException):
//             if PY2:
//                 w, v, u = this.popn(3)
//                 exit_func = this.pop()
//                 this.push(w, v, u)
//             elif PY3:
//                 w, v, u = this.popn(3)
//                 tp, exc, tb = this.popn(3)
//                 exit_func = this.pop()
//                 this.push(tp, exc, tb)
//                 this.push(null)
//                 this.push(w, v, u)
//                 block = this.pop_block()
//                 this.push_block(block.type, block.handler, block.level-1)
//         else:       // pragma: no cover
//             throw "Confused WITH_CLEANUP")
//         exit_ret = exit_func(u, v, w)
//         err = (u is not null) and bool(exit_ret)
//         if err:
//             // An error occurred, and was suppressed
//             if PY2:
//                 this.popn(3)
//                 this.push(null)
//             elif PY3:
//                 this.push('silenced')

//     #// Functions
// }

VirtualMachine.prototype.byte_MAKE_FUNCTION = function(argc) {
    var name = this.pop();
    var code = this.pop();
    var defaults = this.popn(argc);
    var fn = new types.Function(name, code, this.frame.f_globals, defaults, null, this);
    this.push(fn);
};

VirtualMachine.prototype.byte_LOAD_CLOSURE = function(name) {
    this.push(this.frame.cells[name]);
};

VirtualMachine.prototype.byte_MAKE_CLOSURE = function(argc) {
    var name = this.pop();
    var items = this.popn(2);
    var defaults = this.popn(argc);
    var fn = new types.Function(name, items[1], this.frame.f_globals, defaults, items[0], this);
    this.push(fn);
};

VirtualMachine.prototype.byte_CALL_FUNCTION = function(arg) {
    return this.call_function(arg, null, null);
};

VirtualMachine.prototype.byte_CALL_FUNCTION_VAR = function(arg) {
    var args = this.pop();
    return this.call_function(arg, args, null);
};

VirtualMachine.prototype.byte_CALL_FUNCTION_KW = function(arg) {
    var kwargs = this.pop();
    return this.call_function(arg, null, kwargs);
};

VirtualMachine.prototype.byte_CALL_FUNCTION_VAR_KW = function(arg) {
    var items = this.popn(2);
    return this.call_function(arg, items[0], items[1]);
};

VirtualMachine.prototype.call_function = function(arg, args, kwargs) {
    //@arg is based on
    //https://docs.python.org/3/library/dis.html#opcode-CALL_FUNCTION
    var lenKw = Math.floor(arg / 256);
    var lenPos = arg % 256;
    var namedargs = new types.JSDict();
    for (var i = 0; i < lenKw; i++) {
        var items = this.popn(2);
        namedargs[items[0]] = items[1];
    }
    if (kwargs) {
        namedargs.update(kwargs);
    }
    var posargs = this.popn(lenPos);
    if (args) {
        posargs = posargs.concat(args);
    }

    var func = this.pop();
    // frame = this.frame
    var retval = callables.run_callable(this, func, posargs, namedargs);
    this.push(retval);
};

VirtualMachine.prototype.byte_RETURN_VALUE = function() {
    this.return_value = this.pop();
    if (this.frame.generator) {
        this.frame.generator.finished = true;
    }
    return "return";
};

VirtualMachine.prototype.byte_YIELD_VALUE = function() {
    this.return_value = this.pop();
    return "yield";
};

// VirtualMachine.prototype.byte_YIELD_FROM = function {
//         u = this.pop()
//         x = this.top()

//         try:
//             if not isinstance(x, Generator) or u is null:
//                 // Call next on iterators.
//                 retval = next(x)
//             else:
//                 retval = x.send(u)
//             this.return_value = retval
//         except StopIteration as e:
//             this.pop()
//             this.push(e.value)
//         else:
//             // YIELD_FROM decrements f_lasti, so that it will be called
//             // repeatedly until a StopIteration is raised.
//             this.jump(this.frame.f_lasti - 1)
//             // Returning "yield" prevents the block stack cleanup code
//             // from executing, suspending the frame in its current state.
//             return "yield"

//     #// Importing
// }

VirtualMachine.prototype.byte_IMPORT_NAME = function(name) {
    var items = this.popn(2);
    this.push(
        builtins.__import__.apply(this, [[name, this.frame.f_globals, null, items[1], items[0]], null])
    );
};

VirtualMachine.prototype.byte_IMPORT_STAR = function() {
    // TODO: this doesn't use __all__ properly.
    var mod = this.pop();
    if ('__all__' in mod) {
        for (var n = 0; n < mod.__all__.length; n++) {
            var name = mod.__all__[n];
            this.frame.f_locals[name] = mod[name];
        }
    } else {
        for (var attr in mod) {
            if (attr[0] !== '_') {
                this.frame.f_locals[attr] = mod[attr];
            }
        }
    }
};

VirtualMachine.prototype.byte_IMPORT_FROM = function(name) {
    var mod = this.top();
    this.push(mod[name]);
};

// VirtualMachine.prototype.byte_EXEC_STMT = function() {
//     stmt, globs, locs = this.popn(3)
//     six.exec_(stmt, globs, locs) f
// };

var make_class = function(args, kwargs) {
    var func = args[0];
    var name = args[1];
    var bases = kwargs.bases || args[2];
    // var metaclass = kwargs.metaclass || args[3];
    // var kwds = kwargs.kwds || args[4] || [];

    // Create a locals context, and run the class function in it.
    var locals = new types.Dict();
    func.__call__.apply(this, [[], [], locals]);

    // Now construct the class, based on the constructed local context.
    var unbound_pytype = function(vm, args, kwargs) {
        if (this.__init__) {
            this.__init__.__self__ = this;
            this.__init__.__call__.apply(vm, [args, kwargs]);
        }
    };
    unbound_pytype.__name__ = name;

    if (bases) {
        // load up the base attributes
        if (Array.isArray(bases)) {
            throw new exceptions.NotImplementedError("multiple inheritance not supported yet");
        }
        var base = bases.__class__;
        for (var attr in base) {
            if (base.hasOwnProperty(attr)) {
                unbound_pytype[attr] = base[attr];
                unbound_pytype.prototype[attr] = base[attr];
            }
        }
    }
    for (var attr in locals) {
        if (locals.hasOwnProperty(attr)) {
            unbound_pytype[attr] = locals[attr];
            unbound_pytype.prototype[attr] = locals[attr];
        }
    }
    unbound_pytype.prototype.__class__ = new types.Type(name, bases);

    var pytype = function(vm, unbound_pytype, name) {
        var __new__ = function(args, kwargs) {
            return new unbound_pytype(vm, args, kwargs);
        };
        __new__.__python__ = true;
        __new__.__class__ = unbound_pytype;
        return __new__;
    }(this, unbound_pytype, name);
    pytype.__class__ = unbound_pytype;
    pytype.__python__ = true;

    return pytype
}

VirtualMachine.prototype.byte_LOAD_BUILD_CLASS = function() {
    var pytype = make_class.bind(this);
    pytype.__python__ = true;
    this.push(pytype);
};

VirtualMachine.prototype.byte_STORE_LOCALS = function() {
    this.frame.f_locals = this.pop();
};

VirtualMachine.prototype.byte_SET_LINENO = function(lineno) {
    this.frame.f_lineno = lineno;
};

VirtualMachine.prototype.byte_EXTENDED_ARG = function(extra) {
};

module.exports = VirtualMachine;<|MERGE_RESOLUTION|>--- conflicted
+++ resolved
@@ -1406,16 +1406,10 @@
     this.push(new types.Set(items));
 };
 
-<<<<<<< HEAD
 VirtualMachine.prototype.byte_BUILD_MAP = function(size) {
     switch (constants.BATAVIA_MAGIC) {
         case constants.BATAVIA_MAGIC_35:
-=======
-batavia.VirtualMachine.prototype.byte_BUILD_MAP = function(size) {
-    switch (batavia.BATAVIA_MAGIC) {
-        case batavia.BATAVIA_MAGIC_35:
-        case batavia.BATAVIA_MAGIC_353:
->>>>>>> b731db0a
+        case constants.BATAVIA_MAGIC_353:
             var items = this.popn(size * 2);
             var dict = new types.Dict();
 
@@ -1434,9 +1428,8 @@
             return;
 
         default:
-<<<<<<< HEAD
             throw new builtins.BataviaError(
-                "Unsupported BATAVIA_MAGIC. Possibly using unsupported Python version"
+                "Unsupported BATAVIA_MAGIC. Possibly using unsupported Python version (supported: 3.4, 3.5)"
             );
     }
 };
@@ -1444,20 +1437,8 @@
 VirtualMachine.prototype.byte_STORE_MAP = function() {
     switch (constants.BATAVIA_MAGIC) {
         case constants.BATAVIA_MAGIC_35:
+        case constants.BATAVIA_MAGIC_353:
             throw new builtins.BataviaError(
-=======
-            throw new batavia.builtins.BataviaError(
-                "Unsupported BATAVIA_MAGIC. Possibly using unsupported Python version (supported: 3.4, 3.5)"
-            );
-    }
-};
-
-batavia.VirtualMachine.prototype.byte_STORE_MAP = function() {
-    switch (batavia.BATAVIA_MAGIC) {
-        case batavia.BATAVIA_MAGIC_35:
-        case batavia.BATAVIA_MAGIC_353:
-            throw new batavia.builtins.BataviaError(
->>>>>>> b731db0a
                 "STORE_MAP is unsupported with BATAVIA_MAGIC"
             );
 
@@ -1474,13 +1455,8 @@
             return;
 
         default:
-<<<<<<< HEAD
             throw new builtins.BataviaError(
-                "Unsupported BATAVIA_MAGIC. Possibly using unsupported Python version"
-=======
-            throw new batavia.builtins.BataviaError(
                 "Unsupported BATAVIA_MAGIC. Possibly using unsupported Python version (supported: 3.4, 3.5)"
->>>>>>> b731db0a
             );
     }
 };
