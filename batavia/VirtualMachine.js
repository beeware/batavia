/*************************************************************************
 * Virtual Machine
 *************************************************************************/
var types = require('./types');
var Block = require('./core').Block;
var builtins = require('./builtins');
var Frame = require('./core').Frame;
var constants = require('./core').constants;
var exceptions = require('./core').exceptions;
var callables = require('./core').callables;
var dis = require('./modules/dis');
var marshal = require('./modules/marshal');
var sys = require('./modules/sys');


var VirtualMachine = function(args) {
    if (args.loader === undefined) {
        this.loader = function(name) {
<<<<<<< HEAD
            var element = document.getElementById('batavia-' + name);
            if (element !== null) {
                return element.text.replace(/(\r\n|\n|\r)/gm, "").trim();
            } else {
                return window[name];
            }
=======
            // Find the script element with the ID matching the
            // fully qualified module name (e.g., batavia-foo.bar.whiz)
            var element = document.getElementById('batavia-' + name);
            if (element === null) {
                return null;
            }

            // Look for the filename in the data-filename
            // attribute of script tag.
            var filename;
            if (element.dataset) {
                filename = element.dataset['filename'];
            } else {
                filename = "<input>";
            }

            // Strip all the whitespace out of the text content of
            // the script tag.
            return {
                'bytecode': element.text.replace(/(\r\n|\n|\r)/gm, "").trim(),
                'filename': new batavia.types.Str(filename)
            };
>>>>>>> dd82a9ed
        };
    } else {
        this.loader = args.loader;
    }

    if (args.stdout) {
        sys.stdout = args.stdout;
    }
    if (args.stderr) {
        sys.stderr = args.stderr;
    }

    // Build a table mapping opcodes to method calls
    this.build_dispatch_table();

    // The call stack of frames.
    this.frames = [];

    // The current frame.
    this.frame = null;
    this.return_value = null;
    this.last_exception = null;
    this.is_vm = true;
};

/*
 * Build a table mapping opcodes to a method to be called whenever we encounter that opcode.
 *
 * Each such method will be invoked with apply(this, args).
 */
VirtualMachine.prototype.build_dispatch_table = function() {
    var vm = this;
    this.dispatch_table = dis.opname.map(function(opname, opcode) {
        var operator_name;

        if (opcode == dis.NOP) {
            return function() {};
        } else if (opcode in dis.unary_ops) {
            operator_name = opname.slice(6);
            switch (operator_name) {
                case "POSITIVE":
                    return function() {
                        var x = this.pop();
                        if (x === null) {
                            this.push(types.NoneType.__pos__());
                        } else if (x.__pos__) {
                            this.push(x.__pos__());
                        } else {
                            this.push(+x);
                        }
                    };
                case "NEGATIVE":
                    return function() {
                        var x = this.pop();
                        if (x === null) {
                            this.push(types.NoneType.__neg__());
                        } else if (x.__neg__) {
                            this.push(x.__neg__());
                        } else {
                            this.push(-x);
                        }
                    };
                case "NOT":
                    return function() {
                        var x = this.pop();
                        if (x === null) {
                            this.push(types.NoneType.__not__());
                        } else if (x.__not__) {
                            this.push(x.__not__());
                        } else {
                            this.push(-x);
                        }
                    };
                case "INVERT":
                    return function() {
                        var x = this.pop();
                        if (x === null) {
                            this.push(types.NoneType.__invert__());
                        } else if (x.__invert__) {
                            this.push(x.__invert__());
                        } else {
                            this.push(~x);
                        }
                    };
                default:
                    throw new builtins.BataviaError("Unknown unary operator " + operator_name);
            }
        } else if (opcode in dis.binary_ops) {
            operator_name = opname.slice(7);
            switch (operator_name) {
                case 'POWER':
                    return function() {
                        var items = this.popn(2);
                        if (items[0] === null) {
                            this.push(types.NoneType.__pow__(items[1]));
                        } else if (items[0].__pow__) {
                            this.push(items[0].__pow__(items[1]));
                        } else {
                            this.push(Math.pow(items[0], items[1]));
                        }
                    };
                case 'MULTIPLY':
                    return function() {
                        var items = this.popn(2);
                        if (items[0] === null) {
                            this.push(types.NoneType.__mul__(items[1]));
                        } else if (items[0].__mul__) {
                            this.push(items[0].__mul__(items[1]));
                        } else {
                            this.push(items[0] * items[1]);
                        }
                    };
                case 'MODULO':
                    return function() {
                        var items = this.popn(2);
                        if (items[0] === null) {
                            this.push(types.NoneType.__mod__(items[1]));
                        } else if (items[0].__mod__) {
                            this.push(items[0].__mod__(items[1]));
                        } else {
                            this.push(items[0] % items[1]);
                        }
                    };
                case 'ADD':
                    return function() {
                        var items = this.popn(2);
                        if (items[0] === null) {
                            this.push(types.NoneType.__add__(items[1]));
                        } else if (items[0].__add__) {
                            this.push(items[0].__add__(items[1]));
                        } else {
                            this.push(items[0] + items[1]);
                        }
                    };
                case 'SUBTRACT':
                    return function() {
                        var items = this.popn(2);
                        if (items[0] === null) {
                            this.push(types.NoneType.__sub__(items[1]));
                        } else if (items[0].__sub__) {
                            this.push(items[0].__sub__(items[1]));
                        } else {
                            this.push(items[0] - items[1]);
                        }
                    };
                case 'SUBSCR':
                    return function() {
                        var items = this.popn(2);
                        if (items[0] === null) {
                            this.push(types.NoneType.__getitem__(items[1]));
                        } else if (items[0].__getitem__) {
                            this.push(items[0].__getitem__(items[1]));
                        } else {
                            this.push(items[0][items[1]]);
                        }
                    };
                case 'FLOOR_DIVIDE':
                    return function() {
                        var items = this.popn(2);
                        if (items[0] === null) {
                            this.push(types.NoneType.__floordiv__(items[1]));
                        } else if (items[0].__floordiv__) {
                            this.push(items[0].__floordiv__(items[1]));
                        } else {
                            this.push(items[0] / items[1]);
                        }
                    };
                case 'TRUE_DIVIDE':
                    return function() {
                        var items = this.popn(2);
                        if (items[0] === null) {
                            this.push(types.NoneType.__truediv__(items[1]));
                        } else if (items[0].__truediv__) {
                            this.push(items[0].__truediv__(items[1]));
                        } else {
                            this.push(items[0] / items[1]);
                        }
                    };
                case 'LSHIFT':
                    return function() {
                        var items = this.popn(2);
                        if (items[0] === null) {
                            this.push(types.NoneType.__lshift__(items[1]));
                        } else if (items[0].__lshift__) {
                            this.push(items[0].__lshift__(items[1]));
                        } else {
                            this.push(items[0] << items[1]);
                        }
                    };
                case 'RSHIFT':
                    return function() {
                        var items = this.popn(2);
                        if (items[0] === null) {
                            this.push(types.NoneType.__rshift__(items[1]));
                        } else if (items[0].__rshift__) {
                            this.push(items[0].__rshift__(items[1]));
                        } else {
                            this.push(items[0] >> items[1]);
                        }
                    };
                case 'AND':
                    return function() {
                        var items = this.popn(2);
                        if (items[0] === null) {
                            this.push(types.NoneType.__and__(items[1]));
                        } else if (items[0].__and__) {
                            this.push(items[0].__and__(items[1]));
                        } else {
                            this.push(items[0] & items[1]);
                        }
                    };
                case 'XOR':
                    return function() {
                        var items = this.popn(2);
                        if (items[0] === null) {
                            this.push(types.NoneType.__xor__(items[1]));
                        } else if (items[0].__xor__) {
                            this.push(items[0].__xor__(items[1]));
                        } else {
                            this.push(items[0] ^ items[1]);
                        }
                    };
                case 'OR':
                    return function() {
                        var items = this.popn(2);
                        if (items[0] === null) {
                            this.push(types.NoneType.__or__(items[1]));
                        } else if (items[0].__or__) {
                            this.push(items[0].__or__(items[1]));
                        } else {
                            this.push(items[0] | items[1]);
                        }
                    };
                default:
                    throw new builtins.BataviaError("Unknown binary operator " + operator_name);
            }
        } else if (opcode in dis.inplace_ops) {
            operator_name = opname.slice(8);
            switch (operator_name) {
                case 'FLOOR_DIVIDE':
                    return function() {
                        var items = this.popn(2);
                        var result;
                        if (items[0] === null) {
                            result = types.NoneType.__ifloordiv__(items[1]);
                        } else if (items[0].__ifloordiv__) {
                            result = items[0].__ifloordiv__(items[1]);
                            if (result === null) {
                                result = items[0];
                            }
                        } else {
                            items[0] /= items[1];
                            result = items[0];
                        }
                        this.push(result);
                    };
                case 'TRUE_DIVIDE':
                    return function() {
                        var items = this.popn(2);
                        var result;
                        if (items[0] === null) {
                            result = types.NoneType.__itruediv__(items[1]);
                        } else if (items[0].__itruediv__) {
                            result = items[0].__itruediv__(items[1]);
                            if (result === null) {
                                result = items[0];
                            }
                        } else {
                            items[0] /= items[1];
                            result = items[0];
                        }
                        this.push(result);
                    };
                case 'ADD':
                    return function() {
                        var items = this.popn(2);
                        var result;
                        if (items[0] === null) {
                            result = types.NoneType.__iadd__(items[1]);
                        } else if (items[0].__iadd__) {
                            result = items[0].__iadd__(items[1]);
                            if (result === null) {
                                result = items[0];
                            }
                        } else {
                            items[0] += items[1];
                            result = items[0];
                        }
                        this.push(result);
                    };
                case 'SUBTRACT':
                    return function() {
                        var items = this.popn(2);
                        var result;
                        if (items[0] === null) {
                            result = types.NoneType.__isub__(items[1]);
                        } else if (items[0].__isub__) {
                            result = items[0].__isub__(items[1]);
                            if (result === null) {
                                result = items[0];
                            }
                        } else {
                            items[0] -= items[1];
                            result = items[0];
                        }
                        this.push(result);
                    };
                case 'MULTIPLY':
                    return function() {
                        var items = this.popn(2);
                        var result;
                        if (items[0] === null) {
                            result = types.NoneType.__imul__(items[1]);
                        } else if (items[0].__imul__) {
                            result = items[0].__imul__(items[1]);
                            if (result === null) {
                                result = items[0];
                            }
                        } else {
                            items[0] *= items[1];
                            result = items[0];
                        }
                        this.push(result);
                    };
                case 'MODULO':
                    return function() {
                        var items = this.popn(2);
                        var result;
                        if (items[0] === null) {
                            result = types.NoneType.__imod__(items[1]);
                        } else if (items[0].__imod__) {
                            result = items[0].__imod__(items[1]);
                            if (result === null) {
                                result = items[0];
                            }
                        } else {
                            items[0] %= items[1];
                            result = items[0];
                        }
                        this.push(result);
                    };
                case 'POWER':
                    return function() {
                        var items = this.popn(2);
                        var result;
                        if (items[0] === null) {
                            result = types.NoneType.__ipow__(items[1]);
                        } else if (items[0].__ipow__) {
                            result = items[0].__ipow__(items[1]);
                            if (result === null) {
                                result = items[0];
                            }
                        } else {
                            items[0] = Math.pow(items[0], items[1]);
                            result = items[0];
                        }
                        this.push(result);
                    };
                case 'LSHIFT':
                    return function() {
                        var items = this.popn(2);
                        var result;
                        if (items[0] === null) {
                            result = types.NoneType.__ilshift__(items[1]);
                        } else if (items[0].__ilshift__) {
                            result = items[0].__ilshift__(items[1]);
                            if (result === null) {
                                result = items[0];
                            }
                        } else {
                            items[0] <<= items[1];
                            result = items[0];
                        }
                        this.push(result);
                    };
                case 'RSHIFT':
                    return function() {
                        var items = this.popn(2);
                        var result;
                        if (items[0] === null) {
                            result = types.NoneType.__irshift__(items[1]);
                        } else if (items[0].__irshift__) {
                            result = items[0].__irshift__(items[1]);
                            if (result === null) {
                                result = items[0];
                            }
                        } else {
                            items[0] >>= items[1];
                            result = items[0];
                        }
                        this.push(result);
                    };
                case 'AND':
                    return function() {
                        var items = this.popn(2);
                        var result;
                        if (items[0] === null) {
                            result = types.NoneType.__iand__(items[1]);
                        } else if (items[0].__iand__) {
                            result = items[0].__iand__(items[1]);
                            if (result === null) {
                                result = items[0];
                            }
                        } else {
                            items[0] &= items[1];
                            result = items[0];
                        }
                        this.push(result);
                    };
                case 'XOR':
                    return function() {
                        var items = this.popn(2);
                        var result;
                        if (items[0] === null) {
                            result = types.NoneType.__ixor__(items[1]);
                        } else if (items[0].__ixor__) {
                            result = items[0].__ixor__(items[1]);
                            if (result === null) {
                                result = items[0];
                            }
                        } else {
                            items[0] ^= items[1];
                            result = items[0];
                        }
                        this.push(result);
                    };
                case 'OR':
                    return function() {
                        var items = this.popn(2);
                        var result;
                        if (items[0] === null) {
                            result = types.NoneType.__ior__(items[1]);
                        } else if (items[0].__ior__) {
                            result = items[0].__ior__(items[1]);
                            if (result === null) {
                                result = items[0];
                            }
                        } else {
                            items[0] |= items[1];
                            result = items[0];
                        }
                        this.push(result);
                    };
                default:
                    throw new builtins.BataviaError("Unknown inplace operator " + operator_name);
            }
        } else {
            // dispatch
            var bytecode_fn = vm['byte_' + opname];
            if (bytecode_fn) {
                return bytecode_fn;
            } else {
                return function() {
                    throw new builtins.BataviaError("Unknown opcode " + opcode + " (" + opname + ")");
                };
            }
        }
    });
};

/*
 * The main entry point.
 *
 * Accepts a DOM id for an element containing base64 encoded bytecode.
 */
VirtualMachine.prototype.run = function(tag, args) {
    try {
        var payload = this.loader(tag);
<<<<<<< HEAD
        var code = marshal.load_pyc(this, payload);
=======
        var code = batavia.modules.marshal.load_pyc(this, payload.bytecode);
>>>>>>> dd82a9ed

        // Set up sys.argv
        sys.argv = new types.List(['batavia']);
        if (args) {
            sys.argv.extend(args);
        }

        // Run the code
        return this.run_code({'code': code});

    } catch (e) {
<<<<<<< HEAD
        if (e instanceof builtins.BataviaError) {
            console.log(e.msg);
=======
        if (e instanceof batavia.builtins.BataviaError) {
            batavia.stderr(e.msg);
>>>>>>> dd82a9ed
        } else {
            throw e;
        }
    }
};

/*
 * An entry point for invoking functions.
 *
 * Accepts a DOM id for an element containing base64 encoded bytecode.
 */
VirtualMachine.prototype.run_method = function(tag, args, kwargs, f_locals, f_globals) {
    try {
        var payload = this.loader(tag);
<<<<<<< HEAD
        var code = marshal.load_pyc(this, payload);
=======
        var code = batavia.modules.marshal.load_pyc(this, payload.bytecode);
>>>>>>> dd82a9ed

        var callargs = new types.JSDict();
        for (var i = 0, l = args.length; i < l; i++) {
            callargs[code.co_varnames[i]] = args[i];
        }
        callargs.update(kwargs);

        // Run the code
        return this.run_code({
            'code': code,
            'callargs': callargs,
            'f_locals': f_locals,
            'f_globals': f_globals
        });

    } catch (e) {
<<<<<<< HEAD
        if (e instanceof builtins.BataviaError) {
            console.log(e.msg);
=======
        if (e instanceof batavia.builtins.BataviaError) {
            batavia.stderr(e.msg);
>>>>>>> dd82a9ed
        } else {
            throw e;
        }
    }
};

/*
 */
VirtualMachine.prototype.PyErr_Occurred = function() {
    return this.last_exception !== null;
};

VirtualMachine.prototype.PyErr_SetString = function(exc, message) {
    var exception = new exc(message);
    this.last_exception = {
        'exc_type': exception.__class__,
        'value': exception,
        'traceback': this.create_traceback()
    };
};

/*
 * Return the value at the top of the stack, with no changes.
 */
VirtualMachine.prototype.top = function() {
    return this.frame.stack[this.frame.stack.length - 1];
};

/*
 * Pop a value from the stack.
 *
 * Default to the top of the stack, but `i` can be a count from the top
 * instead.
 */
VirtualMachine.prototype.pop = function(i) {
    if (i === undefined) {
        i = 0;
    }
    return this.frame.stack.splice(this.frame.stack.length - 1 - i, 1)[0];
};

/*
 * Push value onto the value stack.
 */
VirtualMachine.prototype.push = function(val) {
    this.frame.stack.push(val);
};

/*
 * Pop a number of values from the value stack.
 *
 * A list of `n` values is returned, the deepest value first.
*/
VirtualMachine.prototype.popn = function(n) {
    if (n) {
        return this.frame.stack.splice(this.frame.stack.length - n, n);
    } else {
        return [];
    }
};

/*
 * Get a value `n` entries down in the stack, without changing the stack.
 */
VirtualMachine.prototype.peek = function(n) {
    return this.frame.stack[this.frame.stack.length - n];
};

/*
 * Move the bytecode pointer to `jump`, so it will execute next.
 */
VirtualMachine.prototype.jump = function(jump) {
    this.frame.f_lasti = jump;
};

VirtualMachine.prototype.push_block = function(type, handler, level) {
    if (level === null) {
        level = this.frame.stack.length;
    }
    this.frame.block_stack.push(new Block(type, handler, level));
};

VirtualMachine.prototype.pop_block = function() {
    return this.frame.block_stack.pop();
};

VirtualMachine.prototype.make_frame = function(kwargs) {
    var code = kwargs.code;
    var callargs = kwargs.callargs || {};
    var f_globals = kwargs.f_globals || null;
    var f_locals = kwargs.f_locals || null;

    if (!code.co_unpacked_code) {
        this.unpack_code(code);
    }

    // console.log("make_frame: code=" + code + ", callargs=" + callargs);

    if (f_globals !== null) {
        if (f_locals === null) {
            f_locals = f_globals;
        }
    } else if (this.frames.length > 0) {
        f_globals = this.frame.f_globals;
        f_locals = new types.JSDict();
    } else {
        f_globals = f_locals = new types.JSDict({
            '__builtins__': builtins,
            '__name__': '__main__',
            '__doc__': null,
            '__package__': null,
        });
    }
    f_locals.update(callargs);

    return new Frame({
        'f_code': code,
        'f_globals': f_globals,
        'f_locals': f_locals,
        'f_back': this.frame
    });
};

VirtualMachine.prototype.push_frame = function(frame) {
    this.frames.push(frame);
    this.frame = frame;
};

VirtualMachine.prototype.pop_frame = function() {
    this.frames.pop();
    if (this.frames) {
        this.frame = this.frames[this.frames.length - 1];
    } else {
        this.frame = null;
    }
};

VirtualMachine.prototype.create_traceback = function() {
    var tb = [];
    var frame;

    for (var f in this.frames) {
        frame = this.frames[f];

        // Work out the current source line by taking the
        // f_lineno (the line for the start of the method)
        // and adding the line offsets from the line
        // number table.
        var lnotab = frame.f_code.co_lnotab.val;
        var byte_num = 0;
        var line_num = frame.f_code.co_firstlineno;

        for (var idx = 1; idx < lnotab.length, byte_num < frame.f_lasti; idx += 2) {
            byte_num += lnotab[idx-1]
            if (byte_num < frame.f_lasti) {
                line_num += lnotab[idx];
            }
        }

        tb.push({
            'module': frame.f_code.co_name,
            'filename': frame.f_code.co_filename,
            'line': line_num
        });
    }
    return tb;
};

/*
 * Annotate a Code object with a co_unpacked_code property, consisting of the bytecode
 * unpacked into operations with their respective args
 */
VirtualMachine.prototype.unpack_code = function(code) {
    var pos = 0;
    var unpacked_code = [];
    var args;
    var extra = 0;

    while (pos < code.co_code.val.length) {
        var opcode_start_pos = pos;

        var opcode = code.co_code.val[pos++];

        // next opcode has 4-byte argument effectively.
        if (opcode == dis.EXTENDED_ARG) {
            var lo = code.co_code.val[pos++];
            var hi = code.co_code.val[pos++];
            extra = (lo << 16) | (hi << 24);
            // emulate four NOPs
            unpacked_code[opcode_start_pos] = {
                'opoffset': opcode_start_pos,
                'opcode': dis.NOP,
                'op_method': this.dispatch_table[dis.NOP],
                'args': [],
                'next_pos': pos
            };
            unpacked_code[opcode_start_pos + 1] = {
                'opoffset': opcode_start_pos + 1,
                'opcode': dis.NOP,
                'op_method': this.dispatch_table[dis.NOP],
                'args': [],
                'next_pos': pos
            };
            unpacked_code[opcode_start_pos + 2] = {
                'opoffset': opcode_start_pos + 2,
                'opcode': dis.NOP,
                'op_method': this.dispatch_table[dis.NOP],
                'args': [],
                'next_pos': pos
            };
            unpacked_code[opcode_start_pos + 3] = {
                'opoffset': opcode_start_pos + 3,
                'opcode': dis.NOP,
                'op_method': this.dispatch_table[dis.NOP],
                'args': [],
                'next_pos': pos
            };
            continue;
        }

        if (opcode < dis.HAVE_ARGUMENT) {
            args = [];
        } else {
            var lo = code.co_code.val[pos++];
            var hi = code.co_code.val[pos++];
            var intArg = lo | (hi << 8) | extra;
            extra = 0; // use extended arg if present

            if (opcode in dis.hasconst) {
                args = [code.co_consts[intArg]];
            } else if (opcode in dis.hasfree) {
                if (intArg < code.co_cellvars.length) {
                    args = [code.co_cellvars[intArg]];
                } else {
                    var var_idx = intArg - code.co_cellvars.length;
                    args = [code.co_freevars[var_idx]];
                }
            } else if (opcode in dis.hasname) {
                args = [code.co_names[intArg]];
            } else if (opcode in dis.hasjrel) {
                args = [pos + intArg];
            } else if (opcode in dis.hasjabs) {
                args = [intArg];
            } else if (opcode in dis.haslocal) {
                args = [code.co_varnames[intArg]];
            } else {
                args = [intArg];
            }
        }

        unpacked_code[opcode_start_pos] = {
            'opoffset': opcode_start_pos,
            'opcode': opcode,
            'op_method': this.dispatch_table[opcode],
            'args': args,
            'next_pos': pos
        };
    }

    code.co_unpacked_code = unpacked_code;
};

VirtualMachine.prototype.run_code = function(kwargs) {
    var code = kwargs.code;
    var f_globals = kwargs.f_globals || null;
    var f_locals = kwargs.f_locals || null;
    var callargs = kwargs.callargs || null;
    var frame = this.make_frame({
        'code': code,
        'f_globals': f_globals,
        'f_locals': f_locals,
        'callargs': callargs
    });
    try {
        var val = this.run_frame(frame);

        // Check some invariants
        if (this.frames.length > 0) {
            throw new builtins.BataviaError("Frames left over!");
        }
        if (this.frame && this.frame.stack.length > 0) {
            throw new builtins.BataviaError("Data left on stack! " + this.frame.stack);
        }
        return val;
    } catch (e) {
        if (this.last_exception) {
            var trace = ['Traceback (most recent call last):'];
            var frame;
            for (var t in this.last_exception.traceback) {
                frame = this.last_exception.traceback[t];
                trace.push('  File "' + frame.filename + '", line ' + frame.line + ', in ' + frame.module);
            }
            if (this.last_exception.value.toString().length > 0) {
                trace.push(this.last_exception.value.name + ': ' + this.last_exception.value.toString());
            } else {
                trace.push(this.last_exception.value.name);
            }
            batavia.stderr(trace.join('\n'));
            this.last_exception = null;
        } else {
            throw e;
        }
        // throw e;
    }
    sys.stdout.flush();
    sys.stderr.flush();
};

VirtualMachine.prototype.unwind_block = function(block) {
    var offset, exc;

    if (block.type === 'except-handler') {
        offset = 3;
    } else {
        offset = 0;
    }

    while (this.frame.stack.length > block.level + offset) {
        this.pop();
    }

    if (block.type === 'except-handler') {
        exc = this.popn(3);
        // we don't need to set the last_exception, as it was handled
    }
};

/*
 * Log arguments, block stack, and data stack for each opcode.
 */
VirtualMachine.prototype.log = function(opcode) {
    var op = opcode.opoffset + ': ' + opcode.byteName;
    for (var arg in opcode.args) {
        op += ' ' + opcode.args[arg];
    }
    var indent = "    " * (this.frames.length - 1);

    console.log("  " + indent + "data: " + this.frame.stack);
    console.log("  " + indent + "blks: " + this.frame.block_stack);
    console.log(indent + op);
};

/*
 * Manage a frame's block stack.
 * Manipulate the block stack and data stack for looping,
 * exception handling, or returning.
 */
VirtualMachine.prototype.manage_block_stack = function(why) {
    var block = this.frame.block_stack[this.frame.block_stack.length - 1];
    if (block.type === 'loop' && why === 'continue') {
        this.jump(this.return_value);
        why = null;
        return why;
    }

    this.pop_block();
    this.unwind_block(block);

    if (block.type === 'loop' && why === 'break') {
        why = null;
        this.jump(block.handler);
        return why;
    }

    if (why === 'exception' &&
            (block.type === 'setup-except' || block.type === 'finally')) {
        this.push_block('except-handler');
        var exc = this.last_exception;
        // clear the last_exception so that we know it is handled
        this.last_exception = null;
        this.push(exc.traceback);
        this.push(exc.value);
        this.push(exc.exc_type);
        // PyErr_Normalize_Exception goes here
        this.push(exc.traceback);
        this.push(exc.value);
        this.push(exc.exc_type);
        why = null;
        this.jump(block.handler);
        return why;
    } else if (block.type === 'finally') {
        if (why === 'return' || why === 'continue') {
            this.push(this.return_value);
        }
        this.push(why);

        why = null;
        this.jump(block.handler);
        return why;
    }

    return why;
};

/*
 * Run a frame until it returns (somehow).
 *
 * Exceptions are raised, the return value is returned.
 * If the frame was halted partway through execution
 * (e.g. by yielding from a generator) then it will resume
 * from whereever it left off.
 *
 */
VirtualMachine.prototype.run_frame = function(frame) {
    var why, operation;

    this.push_frame(frame);

    // If there's an unhandled exception then resume
    // execution by handling it.

    if (this.last_exception) {
        why = 'exception'
        while (why && frame.block_stack.length > 0) {
            why = this.manage_block_stack(why);
        }
    }

    while (!why) {
        operation = this.frame.f_code.co_unpacked_code[this.frame.f_lasti];
        // var opname = dis.opname[operation.opcode];

        // advance f_lasti to next operation. If the operation is a jump, then this
        // pointer will be overwritten during the operation's execution.
        this.frame.f_lasti = operation.next_pos;

        // this.log(operation);

        // When unwinding the block stack, we need to keep track of why we
        // are doing it.
        try {
            why = operation.op_method.apply(this, operation.args);
        } catch (err) {
            // deal with exceptions encountered while executing the op.
            if (err instanceof builtins.BataviaError) {
                // Batavia errors are a major problem; ABORT HARD
                this.last_exception = null;
                throw err;
            } else if (this.last_exception == null) {
              this.last_exception = {
                  'exc_type': err.__class__,
                  'value': err,
                  'traceback': this.create_traceback()
              };
            }
            why = 'exception';
        }

        // if (why === 'exception')  {
        //     TODO: ceval calls PyTraceBack_Here, not sure what that does.
        // }

        if (why === 'reraise') {
            why = 'exception';
        }

        if (why !== 'yield') {
            while (why && frame.block_stack.length > 0) {
                // Deal with any block management we need to do.
                why = this.manage_block_stack(why);
            }
        }
    }

    // TODO: handle generator exception state

    this.pop_frame();

    if (why === 'exception') {
        throw this.last_exception.value;
    }

    return this.return_value;
};

VirtualMachine.prototype.byte_LOAD_CONST = function(c) {
    this.push(c);
};

VirtualMachine.prototype.byte_POP_TOP = function() {
    this.pop();
};

VirtualMachine.prototype.byte_DUP_TOP = function() {
    this.push(this.top());
};

VirtualMachine.prototype.byte_DUP_TOPX = function(count) {
    var items = this.popn(count);
    for (var n = 0; n < 2; n++) {
        for (var i = 0; i < count; i++) {
            this.push(items[i]);
        }
    }
};

VirtualMachine.prototype.byte_DUP_TOP_TWO = function() {
    var items = this.popn(2);
    this.push(items[0]);
    this.push(items[1]);
    this.push(items[0]);
    this.push(items[1]);
};

VirtualMachine.prototype.byte_ROT_TWO = function() {
    var items = this.popn(2);
    this.push(items[1]);
    this.push(items[0]);
};

VirtualMachine.prototype.byte_ROT_THREE = function() {
    var items = this.popn(3);
    this.push(items[2]);
    this.push(items[0]);
    this.push(items[1]);
};

VirtualMachine.prototype.byte_ROT_FOUR = function() {
    var items = this.popn(4);
    this.push(items[3]);
    this.push(items[0]);
    this.push(items[1]);
    this.push(items[2]);
};

VirtualMachine.prototype.byte_LOAD_NAME = function(name) {
    var frame = this.frame;
    var val;
    if (name in frame.f_locals) {
        val = frame.f_locals[name];
    } else if (name in frame.f_globals) {
        val = frame.f_globals[name];
    } else if (name in frame.f_builtins) {
        val = frame.f_builtins[name];
    } else {
        throw new builtins.NameError("name '" + name + "' is not defined");
    }
    this.push(val);
};

VirtualMachine.prototype.byte_STORE_NAME = function(name) {
    this.frame.f_locals[name] = this.pop();
};

VirtualMachine.prototype.byte_DELETE_NAME = function(name) {
    delete this.frame.f_locals[name];
};

VirtualMachine.prototype.byte_LOAD_FAST = function(name) {
    var val;
    if (name in this.frame.f_locals) {
        val = this.frame.f_locals[name];
    } else {
        throw new builtins.UnboundLocalError("local variable '" + name + "' referenced before assignment");
    }
    this.push(val);
};

VirtualMachine.prototype.byte_STORE_FAST = function(name) {
    this.frame.f_locals[name] = this.pop();
};

VirtualMachine.prototype.byte_DELETE_FAST = function(name) {
    delete this.frame.f_locals[name];
};

VirtualMachine.prototype.byte_STORE_GLOBAL = function(name) {
    this.frame.f_globals[name] = this.pop();
};

VirtualMachine.prototype.byte_LOAD_GLOBAL = function(name) {
    var val;
    if (name in this.frame.f_globals) {
        val = this.frame.f_globals[name];
    } else if (name in this.frame.f_builtins) {
        val = this.frame.f_builtins[name];
    } else {
        throw new builtins.NameError("name '" + name + "' is not defined");
    }
    this.push(val);
};

VirtualMachine.prototype.byte_LOAD_DEREF = function(name) {
    this.push(this.frame.cells[name].get());
};

VirtualMachine.prototype.byte_STORE_DEREF = function(name) {
    this.frame.cells[name].set(this.pop());
};

VirtualMachine.prototype.byte_LOAD_LOCALS = function() {
    this.push(this.frame.f_locals);
};

// VirtualMachine.prototype.sliceOperator = function(op) {
//     start = 0;
//     end = null;          // we will take this to mean end
//     // op, count = op[:-2], int(op[-1]);
//     if count == 1:
//         start = this.pop()
//     elif count == 2:
//         end = this.pop()
//     elif count == 3:
//         end = this.pop()
//         start = this.pop()
//     l = this.pop()
//     if end is null:
//         end = len(l)
//     if op.startswith('STORE_'):
//         l[start:end] = this.pop()
//     elif op.startswith('DELETE_'):
//         del l[start:end]
//     else:
//         this.push(l[start:end])
// };

VirtualMachine.prototype.byte_COMPARE_OP = function(opnum) {
    var items = this.popn(2);
    var result;

    // "in" and "not in" operators (opnum 6 and 7) have reversed
    // operand order, so they're handled separately.
    // If the first operand is None, then we need to invoke
    // the comparison method in a different way, because we can't
    // bind the operator methods to the null instance.

    if (opnum === 6) {  // x in None
        if (items[1] === null) {
            result = types.NoneType.__contains__(items[0]);
        } if (items[1].__contains__) {
            result = items[1].__contains__(items[0]);
        } else {
            result = (items[0] in items[1]);
        }
    } else if (opnum === 7) {
        if (items[1] === null) {  // x not in None
            result = types.NoneType.__contains__(items[0]).__not__();
        } else if (items[1].__contains__) {
            result = items[1].__contains__(items[0]).__not__();
        } else {
            result = !(items[0] in items[1]);
        }
    } else if (items[0] === null) {
        switch(opnum) {
            case 0:  // <
                result = types.NoneType.__lt__(items[1]);
                break;
            case 1:  // <=
                result = types.NoneType.__le__(items[1]);
                break;
            case 2:  // ==
                result = types.NoneType.__eq__(items[1]);
                break;
            case 3:  // !=
                result = types.NoneType.__ne__(items[1]);
                break;
            case 4:  // >
                result = types.NoneType.__gt__(items[1]);
                break;
            case 5:  // >=
                result = types.NoneType.__ge__(items[1]);
                break;
            case 8:  // is
                result = items[1] === null;
                break;
            case 9:  // is not
                result = items[1] !== null;
                break;
            case 10:  // exception
                result = items[1] === null;
                break;
            default:
                throw new builtins.BataviaError('Unknown operator ' + opnum);
        }
    } else {
        switch(opnum) {
            case 0:  // <
                if (items[0].__lt__) {
                    result = items[0].__lt__(items[1]);
                } else {
                    result = items[0] < items[1];
                }
                break;
            case 1:  // <=
                if (items[0].__le__) {
                    result = items[0].__le__(items[1]);
                } else {
                    result = items[0] <= items[1];
                }
                break;
            case 2:  // ==
                if (items[0].__eq__) {
                    result = items[0].__eq__(items[1]);
                } else {
                    result = items[0] == items[1];
                }
                break;
            case 3:  // !=
                if (items[0].__ne__) {
                    result = items[0].__ne__(items[1]);
                } else {
                    result = items[0] != items[1];
                }
                break;
            case 4:  // >
                if (items[0].__gt__) {
                    result = items[0].__gt__(items[1]);
                } else {
                    result = items[0] > items[1];
                }
                break;
            case 5:  // >=
                if (items[0].__ge__) {
                    result = items[0].__ge__(items[1]);
                } else {
                    result = items[0] >= items[1];
                }
                break;
            case 8:  // is
                result = items[0] === items[1];
                break;
            case 9:  // is not
                result = items[0] !== items[1];
                break;
            case 10:  // exception match
                result = types.issubclass(items[0], items[1]);
                break;
            default:
                throw new builtins.BataviaError('Unknown operator ' + opnum);
        }
    }

    this.push(result);
};

VirtualMachine.prototype.byte_LOAD_ATTR = function(attr) {
    var obj = this.pop();
    var val;
    if (obj.__getattr__ === undefined) {
        val = obj[attr];
        if (val === undefined) {
            throw new builtins.AttributeError(
                "'" + obj.__class__.__name__ + "' object has no attribute '" + attr + "'"
            );
        }
    } else {
        val = obj.__getattr__(attr);
    }

    if (val instanceof types.Function) {
        // If this is a Python function, we need to know the current
        // context - if it's an attribute of an object (rather than
        // a module) we need to upgrade the Function to a Method.
        if (!(obj instanceof types.Module)) {
            val = new types.Method(obj, val);
        }
    } else if (val instanceof Function) {
        // If this is a native Javascript function, wrap the function
        // so that the Python calling convention is used. If it's a
        // class, wrap it in a method that uses the Python calling
        // convention, but instantiates the object rather than just
        // proxying the call.
        if (val.prototype && Object.keys(val.prototype).length > 0) {
            // Python class
            val = function(fn) {
                return function(args, kwargs) {
                    var obj = Object.create(fn.prototype);
                    fn.apply(obj, args);
                    return obj;
                };
            }(val);
        } else {
            // Native javascript method
            var doc = val.__doc__;
            if (val.__python__) {
                // this accepts Batavia-style arguments
                val = function(fn) {
                    var f = function(args, kwargs) {
                        return fn.apply(obj, [args, kwargs]);
                    };
                    f.__doc__ = doc;
                    return f;
                }(val);
            } else {
                val = function(fn) {
                    var f = function(args, kwargs) {
                        return fn.apply(obj, args);
                    };
                    f.__doc__ = doc;
                    return f;
                }(val);
            }
        }
    }
    this.push(val);
};

VirtualMachine.prototype.byte_STORE_ATTR = function(name) {
    var items = this.popn(2);
    if (items[1].__setattr__ === undefined) {
        items[1][name] = items[0];
    } else {
        items[1].__setattr__(name, items[0]);
    }
};

VirtualMachine.prototype.byte_DELETE_ATTR = function(name) {
    var obj = this.pop();
    delete obj[name];
};

VirtualMachine.prototype.byte_STORE_SUBSCR = function() {
    var items = this.popn(3);
    if (items[1].__setitem__) {
        items[1].__setitem__(items[2], items[0]);
    } else {
        items[1][items[2]] = items[0];
    }
};

VirtualMachine.prototype.byte_DELETE_SUBSCR = function() {
    var items = this.popn(2);
    if (items[1].__delitem__) {
        items[1].__delitem__(items[0]);
    } else {
        delete items[1][items[0]];
    }
};

VirtualMachine.prototype.byte_BUILD_TUPLE = function(count) {
    var items = this.popn(count);
    this.push(new types.Tuple(items));
};

VirtualMachine.prototype.byte_BUILD_LIST = function(count) {
    var items = this.popn(count);
    this.push(new types.List(items));
};

VirtualMachine.prototype.byte_BUILD_SET = function(count) {
    var items = this.popn(count);
    this.push(new types.Set(items));
};

VirtualMachine.prototype.byte_BUILD_MAP = function(size) {
    switch (constants.BATAVIA_MAGIC) {
        case constants.BATAVIA_MAGIC_35:
            var items = this.popn(size * 2);
            var dict = new types.Dict();

            for (var i = 0; i < items.length; i += 2) {
                dict.__setitem__(items[i], items[i + 1]);
            }

            this.push(dict);

            return;

        case constants.BATAVIA_MAGIC_35a0:
        case constants.BATAVIA_MAGIC_34:
            this.push(new types.Dict());

            return;

        default:
            throw new builtins.BataviaError(
                "Unsupported BATAVIA_MAGIC. Possibly using unsupported Python version"
            );
    }
};

VirtualMachine.prototype.byte_STORE_MAP = function() {
    switch (constants.BATAVIA_MAGIC) {
        case constants.BATAVIA_MAGIC_35:
            throw new builtins.BataviaError(
                "STORE_MAP is unsupported with BATAVIA_MAGIC"
            );

        case constants.BATAVIA_MAGIC_35a0:
        case constants.BATAVIA_MAGIC_34:
            var items = this.popn(3);
            if (items[0].__setitem__) {
                items[0].__setitem__(items[2], items[1]);
            } else {
                items[0][items[2]] = items[1];
            }
            this.push(items[0]);

            return;

        default:
            throw new builtins.BataviaError(
                "Unsupported BATAVIA_MAGIC. Possibly using unsupported Python version"
            );
    }
};

VirtualMachine.prototype.byte_UNPACK_SEQUENCE = function(count) {
    var seq = this.pop();

    // If the sequence item on top of the stack is iterable,
    // expand it into an array.
    if (seq.__iter__) {
        try {
            var iter = seq.__iter__();
            seq = [];
            while (true) {
                seq.push(iter.__next__());
            }
        } catch (err) {}
    }

    for (var i = seq.length; i > 0; i--) {
        this.push(seq[i - 1]);
    }
};

VirtualMachine.prototype.byte_BUILD_SLICE = function(count) {
    if (count === 2 || count === 3) {
        var items = this.popn(count);
        this.push(builtins.slice(items));
    } else {
        throw new builtins.BataviaError("Strange BUILD_SLICE count: " + count);
    }
};

VirtualMachine.prototype.byte_LIST_APPEND = function(count) {
    var val = this.pop();
    var the_list = this.peek(count);
    the_list.push(val);
};

VirtualMachine.prototype.byte_SET_ADD = function(count) {
    var val = this.pop();
    var the_set = this.peek(count);
    the_set.add(val);
};

VirtualMachine.prototype.byte_MAP_ADD = function(count) {
    var items = this.popn(2);
    var the_map = this.peek(count);
    the_map[items[1]] = items[0];
};

VirtualMachine.prototype.byte_PRINT_EXPR = function() {
    sys.stdout.write(this.pop());
};

VirtualMachine.prototype.byte_PRINT_ITEM = function() {
    var item = this.pop();
    this.print_item(item);
};

VirtualMachine.prototype.byte_PRINT_ITEM_TO = function() {
    this.pop();  // FIXME - the to value is ignored.
    var item = this.pop();
    this.print_item(item);
};

VirtualMachine.prototype.byte_PRINT_NEWLINE = function() {
    this.print_newline();
};

VirtualMachine.prototype.byte_PRINT_NEWLINE_TO = function() {
    var to = this.pop();  // FIXME - this is ignored.
    this.print_newline(to);
};

VirtualMachine.prototype.print_item = function(item, to) {
    // if (to === undefined) {
    //     to = sys.stdout;  // FIXME - the to value is ignored.
    // }
    sys.stdout.write(item);
};

VirtualMachine.prototype.print_newline = function(to) {
    // if (to === undefined) {
    //     to = sys.stdout;  // FIXME - the to value is ignored.
    // }
    sys.stdout.write("");
};

VirtualMachine.prototype.byte_JUMP_FORWARD = function(jump) {
    this.jump(jump);
};

VirtualMachine.prototype.byte_JUMP_ABSOLUTE = function(jump) {
    this.jump(jump);
};

VirtualMachine.prototype.byte_POP_JUMP_IF_TRUE = function(jump) {
    var val = this.pop();
    if (val.__bool__ !== undefined) {
        val = val.__bool__();
    }

    if (val) {
        this.jump(jump);
    }
};

VirtualMachine.prototype.byte_POP_JUMP_IF_FALSE = function(jump) {
    var val = this.pop();
    if (val.__bool__ !== undefined) {
        val = val.__bool__();
    }

    if (!val) {
        this.jump(jump);
    }
};

VirtualMachine.prototype.byte_JUMP_IF_TRUE_OR_POP = function(jump) {
    var val = this.top();
    if (val.__bool__ !== undefined) {
        val = val.__bool__();
    }

    if (val) {
        this.jump(jump);
    } else {
        this.pop();
    }
};

VirtualMachine.prototype.byte_JUMP_IF_FALSE_OR_POP = function(jump) {
    var val = this.top();
    if (val.__bool__ !== undefined) {
        val = val.__bool__();
    }

    if (!val) {
        this.jump(jump);
    } else {
        this.pop();
    }
};

VirtualMachine.prototype.byte_SETUP_LOOP = function(dest) {
    this.push_block('loop', dest);
};

VirtualMachine.prototype.byte_GET_ITER = function() {
    this.push(builtins.iter([this.pop()], null));
};

VirtualMachine.prototype.byte_FOR_ITER = function(jump) {
    var iterobj = this.top();
    try {
        var v = iterobj.__next__();
        this.push(v);
    } catch (err) {
        if (err instanceof builtins.StopIteration) {
            this.pop();
            this.jump(jump);
        } else {
            throw err;
        }
    }
};

VirtualMachine.prototype.byte_BREAK_LOOP = function() {
    return 'break';
};

VirtualMachine.prototype.byte_CONTINUE_LOOP = function(dest) {
    // This is a trick with the return value.
    // While unrolling blocks, continue and return both have to preserve
    // state as the finally blocks are executed.  For continue, it's
    // where to jump to, for return, it's the value to return.  It gets
    // pushed on the stack for both, so continue puts the jump destination
    // into return_value.
    this.return_value = dest;
    return 'continue';
};

VirtualMachine.prototype.byte_SETUP_EXCEPT = function(dest) {
    this.push_block('setup-except', dest);
};

VirtualMachine.prototype.byte_SETUP_FINALLY = function(dest) {
    this.push_block('finally', dest);
};

VirtualMachine.prototype.byte_END_FINALLY = function() {
    var why, value, traceback;
    var exc_type = this.pop();
    if (exc_type === builtins.None) {
        why = null;
    } else {
        value = this.pop();
        if (value instanceof builtins.BaseException) {
            traceback = this.pop();
            this.last_exception = {
                'exc_type': exc_type,
                'value': value,
                'traceback': traceback
            };
            why = 'reraise';
        } else {
            throw new builtins.BataviaError("Confused END_FINALLY: " + value.toString());
        }
    }
    return why;
};

VirtualMachine.prototype.byte_POP_BLOCK = function() {
    this.pop_block();
};

VirtualMachine.prototype.byte_RAISE_VARARGS = function(argc) {
    var cause, exc;
    if (argc == 2) {
        cause = this.pop();
        exc = this.pop();
    } else if (argc == 1) {
        exc = this.pop();
    }
    return this.do_raise(exc, cause);
};

VirtualMachine.prototype.do_raise = function(exc, cause) {
    var exc_type, val;
    if (exc === undefined) {  // reraise
        if (this.last_exception.exc_type === undefined) {
            return 'exception';      // error
        } else {
            return 'reraise';
        }
    } else if (exc instanceof builtins.BaseException) {
        // As in `throw ValueError('foo')`
        exc_type = exc.__class__;
        val = exc;
    } else {
        return 'exception';  // error
    }

    // If you reach this point, you're guaranteed that
    // val is a valid exception instance and exc_type is its class.
    // Now do a similar thing for the cause, if present.
    if (cause) {
        // if not isinstance(cause, BaseException):
        //     return 'exception'  // error

        val.__cause__ = cause;
    }

    this.last_exception = {
        'exc_type': exc_type,
        'value': val,
        'traceback': this.create_traceback()
    };
    return 'exception';
};

VirtualMachine.prototype.byte_POP_EXCEPT = function() {
    var block = this.pop_block();
    if (block.type !== 'except-handler') {
        throw new exceptions.BataviaError("popped block is not an except handler");
    }
    this.unwind_block(block);
};

// VirtualMachine.prototype.byte_SETUP_WITH = function(dest) {
//         ctxmgr = this.pop()
//         this.push(ctxmgr.__exit__)
//         ctxmgr_obj = ctxmgr.__enter__()
//         if PY2:
//             this.push_block('with', dest)
//         elif PY3:
//             this.push_block('finally', dest)
//         this.push(ctxmgr_obj)
// }
// VirtualMachine.prototype.byte_WITH_CLEANUP = function {
//         // The code here does some weird stack manipulation: the exit function
//         // is buried in the stack, and where depends on what's on top of it.
//         // Pull out the exit function, and leave the rest in place.
//         v = w = null
//         u = this.top()
//         if u is null:
//             exit_func = this.pop(1)
//         elif isinstance(u, str):
//             if u in ('return', 'continue'):
//                 exit_func = this.pop(2)
//             else:
//                 exit_func = this.pop(1)
//             u = null
//         elif issubclass(u, BaseException):
//             if PY2:
//                 w, v, u = this.popn(3)
//                 exit_func = this.pop()
//                 this.push(w, v, u)
//             elif PY3:
//                 w, v, u = this.popn(3)
//                 tp, exc, tb = this.popn(3)
//                 exit_func = this.pop()
//                 this.push(tp, exc, tb)
//                 this.push(null)
//                 this.push(w, v, u)
//                 block = this.pop_block()
//                 this.push_block(block.type, block.handler, block.level-1)
//         else:       // pragma: no cover
//             throw "Confused WITH_CLEANUP")
//         exit_ret = exit_func(u, v, w)
//         err = (u is not null) and bool(exit_ret)
//         if err:
//             // An error occurred, and was suppressed
//             if PY2:
//                 this.popn(3)
//                 this.push(null)
//             elif PY3:
//                 this.push('silenced')

//     #// Functions
// }

VirtualMachine.prototype.byte_MAKE_FUNCTION = function(argc) {
    var name = this.pop();
    var code = this.pop();
    var defaults = this.popn(argc);
    var fn = new types.Function(name, code, this.frame.f_globals, defaults, null, this);
    this.push(fn);
};

VirtualMachine.prototype.byte_LOAD_CLOSURE = function(name) {
    this.push(this.frame.cells[name]);
};

VirtualMachine.prototype.byte_MAKE_CLOSURE = function(argc) {
    var name = this.pop();
    var items = this.popn(2);
    var defaults = this.popn(argc);
    var fn = new types.Function(name, items[1], this.frame.f_globals, defaults, items[0], this);
    this.push(fn);
};

VirtualMachine.prototype.byte_CALL_FUNCTION = function(arg) {
    return this.call_function(arg, null, null);
};

VirtualMachine.prototype.byte_CALL_FUNCTION_VAR = function(arg) {
    var args = this.pop();
    return this.call_function(arg, args, null);
};

VirtualMachine.prototype.byte_CALL_FUNCTION_KW = function(arg) {
    var kwargs = this.pop();
    return this.call_function(arg, null, kwargs);
};

VirtualMachine.prototype.byte_CALL_FUNCTION_VAR_KW = function(arg) {
    var items = this.popn(2);
    return this.call_function(arg, items[0], items[1]);
};

VirtualMachine.prototype.call_function = function(arg, args, kwargs) {
    //@arg is based on
    //https://docs.python.org/3/library/dis.html#opcode-CALL_FUNCTION
    var lenKw = Math.floor(arg / 256);
    var lenPos = arg % 256;
    var namedargs = new types.JSDict();
    for (var i = 0; i < lenKw; i++) {
        var items = this.popn(2);
        namedargs[items[0]] = items[1];
    }
    if (kwargs) {
        namedargs.update(kwargs);
    }
    var posargs = this.popn(lenPos);
    if (args) {
        posargs = posargs.concat(args);
    }

    var func = this.pop();
    // frame = this.frame
    var retval = callables.run_callable(this, func, posargs, namedargs);
    this.push(retval);
};

VirtualMachine.prototype.byte_RETURN_VALUE = function() {
    this.return_value = this.pop();
    if (this.frame.generator) {
        this.frame.generator.finished = true;
    }
    return "return";
};

VirtualMachine.prototype.byte_YIELD_VALUE = function() {
    this.return_value = this.pop();
    return "yield";
};

// VirtualMachine.prototype.byte_YIELD_FROM = function {
//         u = this.pop()
//         x = this.top()

//         try:
//             if not isinstance(x, Generator) or u is null:
//                 // Call next on iterators.
//                 retval = next(x)
//             else:
//                 retval = x.send(u)
//             this.return_value = retval
//         except StopIteration as e:
//             this.pop()
//             this.push(e.value)
//         else:
//             // YIELD_FROM decrements f_lasti, so that it will be called
//             // repeatedly until a StopIteration is raised.
//             this.jump(this.frame.f_lasti - 1)
//             // Returning "yield" prevents the block stack cleanup code
//             // from executing, suspending the frame in its current state.
//             return "yield"

//     #// Importing
// }

VirtualMachine.prototype.byte_IMPORT_NAME = function(name) {
    var items = this.popn(2);
    this.push(
        builtins.__import__.apply(this, [[name, this.frame.f_globals, null, items[1], items[0]], null])
    );
};

VirtualMachine.prototype.byte_IMPORT_STAR = function() {
    // TODO: this doesn't use __all__ properly.
    var mod = this.pop();
    if ('__all__' in mod) {
        for (var n = 0; n < mod.__all__.length; n++) {
            var name = mod.__all__[n];
            this.frame.f_locals[name] = mod[name];
        }
    } else {
        for (var attr in mod) {
            if (attr[0] !== '_') {
                this.frame.f_locals[attr] = mod[attr];
            }
        }
    }
};

VirtualMachine.prototype.byte_IMPORT_FROM = function(name) {
    var mod = this.top();
    this.push(mod[name]);
};

// VirtualMachine.prototype.byte_EXEC_STMT = function() {
//     stmt, globs, locs = this.popn(3)
//     six.exec_(stmt, globs, locs) f
// };

var make_class = function(args, kwargs) {
    var func = args[0];
    var name = args[1];
    var bases = kwargs.bases || args[2];
    // var metaclass = kwargs.metaclass || args[3];
    // var kwds = kwargs.kwds || args[4] || [];

    // Create a locals context, and run the class function in it.
    var locals = new types.Dict();
    func.__call__.apply(this, [[], [], locals]);

    // Now construct the class, based on the constructed local context.
    var unbound_pytype = function(vm, args, kwargs) {
        if (this.__init__) {
            this.__init__.__self__ = this;
            this.__init__.__call__.apply(vm, [args, kwargs]);
        }
    };
    unbound_pytype.__name__ = name;

    if (bases) {
        // load up the base attributes
        if (Array.isArray(bases)) {
            throw new exceptions.NotImplementedError("multiple inheritance not supported yet");
        }
        var base = bases.__class__;
        for (var attr in base) {
            if (base.hasOwnProperty(attr)) {
                unbound_pytype[attr] = base[attr];
                unbound_pytype.prototype[attr] = base[attr];
            }
        }
    }
    for (var attr in locals) {
        if (locals.hasOwnProperty(attr)) {
            unbound_pytype[attr] = locals[attr];
            unbound_pytype.prototype[attr] = locals[attr];
        }
    }
    unbound_pytype.prototype.__class__ = new types.Type(name, bases);

    var pytype = function(vm, unbound_pytype, name) {
        var __new__ = function(args, kwargs) {
            return new unbound_pytype(vm, args, kwargs);
        };
        __new__.__python__ = true;
        __new__.__class__ = unbound_pytype;
        return __new__;
    }(this, unbound_pytype, name);
    pytype.__class__ = unbound_pytype;
    pytype.__python__ = true;

    return pytype
}

VirtualMachine.prototype.byte_LOAD_BUILD_CLASS = function() {
    var pytype = make_class.bind(this);
    pytype.__python__ = true;
    this.push(pytype);
};

VirtualMachine.prototype.byte_STORE_LOCALS = function() {
    this.frame.f_locals = this.pop();
};

VirtualMachine.prototype.byte_SET_LINENO = function(lineno) {
    this.frame.f_lineno = lineno;
};

VirtualMachine.prototype.byte_EXTENDED_ARG = function(extra) {
};

module.exports = VirtualMachine;<|MERGE_RESOLUTION|>--- conflicted
+++ resolved
@@ -16,19 +16,19 @@
 var VirtualMachine = function(args) {
     if (args.loader === undefined) {
         this.loader = function(name) {
-<<<<<<< HEAD
-            var element = document.getElementById('batavia-' + name);
-            if (element !== null) {
-                return element.text.replace(/(\r\n|\n|\r)/gm, "").trim();
-            } else {
-                return window[name];
-            }
-=======
             // Find the script element with the ID matching the
             // fully qualified module name (e.g., batavia-foo.bar.whiz)
             var element = document.getElementById('batavia-' + name);
             if (element === null) {
-                return null;
+                // If the element doesn't exist, look for a javascript element.
+                element = window[name];
+                if (element === undefined) {
+                    return null;
+                } else {
+                    return {
+                        'javascript': element
+                    }
+                }
             }
 
             // Look for the filename in the data-filename
@@ -43,10 +43,10 @@
             // Strip all the whitespace out of the text content of
             // the script tag.
             return {
+                '__python__': true,
                 'bytecode': element.text.replace(/(\r\n|\n|\r)/gm, "").trim(),
                 'filename': new batavia.types.Str(filename)
             };
->>>>>>> dd82a9ed
         };
     } else {
         this.loader = args.loader;
@@ -515,11 +515,7 @@
 VirtualMachine.prototype.run = function(tag, args) {
     try {
         var payload = this.loader(tag);
-<<<<<<< HEAD
-        var code = marshal.load_pyc(this, payload);
-=======
-        var code = batavia.modules.marshal.load_pyc(this, payload.bytecode);
->>>>>>> dd82a9ed
+        var code = marshal.load_pyc(this, payload.bytecode);
 
         // Set up sys.argv
         sys.argv = new types.List(['batavia']);
@@ -531,13 +527,8 @@
         return this.run_code({'code': code});
 
     } catch (e) {
-<<<<<<< HEAD
         if (e instanceof builtins.BataviaError) {
-            console.log(e.msg);
-=======
-        if (e instanceof batavia.builtins.BataviaError) {
-            batavia.stderr(e.msg);
->>>>>>> dd82a9ed
+            sys.stderr.write([e.msg + '\n']);
         } else {
             throw e;
         }
@@ -552,11 +543,7 @@
 VirtualMachine.prototype.run_method = function(tag, args, kwargs, f_locals, f_globals) {
     try {
         var payload = this.loader(tag);
-<<<<<<< HEAD
-        var code = marshal.load_pyc(this, payload);
-=======
-        var code = batavia.modules.marshal.load_pyc(this, payload.bytecode);
->>>>>>> dd82a9ed
+        var code = marshal.load_pyc(this, payload.bytecode);
 
         var callargs = new types.JSDict();
         for (var i = 0, l = args.length; i < l; i++) {
@@ -573,13 +560,8 @@
         });
 
     } catch (e) {
-<<<<<<< HEAD
         if (e instanceof builtins.BataviaError) {
-            console.log(e.msg);
-=======
-        if (e instanceof batavia.builtins.BataviaError) {
-            batavia.stderr(e.msg);
->>>>>>> dd82a9ed
+            sys.stderr.write([e.msg + '\n']);
         } else {
             throw e;
         }
@@ -877,7 +859,7 @@
             } else {
                 trace.push(this.last_exception.value.name);
             }
-            batavia.stderr(trace.join('\n'));
+            sys.stderr.write([trace.join('\n') + '\n']);
             this.last_exception = null;
         } else {
             throw e;
