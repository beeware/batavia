/*************************************************************************
 * Virtual Machine
 *************************************************************************/
var types = require('./types')
var Block = require('./core').Block
var builtins = require('./builtins')
var Frame = require('./core').Frame
var version = require('./core').version
var exceptions = require('./core').exceptions
var native = require('./core').native
var callables = require('./core').callables
var dis = require('./modules/dis')
var marshal = require('./modules/marshal')
var sys = require('./modules/sys')
var operators = require('./operators')

const BinaryOperators = {
    'ADD': operators['__add__'],
    'AND': operators['__and__'],
    'FLOOR_DIVIDE': operators['__floordiv__'],
    'LSHIFT': operators['__lshift__'],
    'MODULO': operators['__mod__'],
    'MULTIPLY': operators['__mul__'],
    'OR': operators['__or__'],
    'POWER': operators['__pow__'],
    'RSHIFT': operators['__rshift__'],
    'SUBTRACT': operators['__sub__'],
    'TRUE_DIVIDE': operators['__truediv__'],
    'XOR': operators['__xor__']
}

const InplaceOperators = {
    'ADD': operators['__iadd__'],
    'AND': operators['__iand__'],
    'FLOOR_DIVIDE': operators['__ifloordiv__'],
    'LSHIFT': operators['__ilshift__'],
    'MODULO': operators['__imod__'],
    'MULTIPLY': operators['__imul__'],
    'OR': operators['__ior__'],
    'POWER': operators['__ipow__'],
    'RSHIFT': operators['__irshift__'],
    'SUBTRACT': operators['__isub__'],
    'TRUE_DIVIDE': operators['__itruediv__'],
    'XOR': operators['__ixor__']
}

var VirtualMachine = function(args) {
    if (args.loader === undefined) {
        this.loader = function(name) {
            // Find the script element with the ID matching the
            // fully qualified module name (e.g., batavia-foo.bar.whiz)
            var element = document.getElementById('batavia-' + name)
            if (element === null) {
                // If the element doesn't exist, look for a javascript element.
                element = window[name]
                if (element === undefined) {
                    return null
                } else {
                    return {
                        'javascript': element
                    }
                }
            }

            // Look for the filename in the data-filename
            // attribute of script tag.
            var filename
            if (element.dataset) {
                filename = element.dataset['filename']
            } else {
                filename = '<input>'
            }

            // Strip all the whitespace out of the text content of
            // the script tag.
            return {
                '$pyclass': true,
                'bytecode': element.text.replace(/(\r\n|\n|\r)/gm, '').trim(),
                'filename': new types.Str(filename)
            }
        }
    } else {
        this.loader = args.loader
    }

    if (args.stdout) {
        sys.stdout = args.stdout
    }
    if (args.stderr) {
        sys.stderr = args.stderr
    }

    // Build a table mapping opcodes to method calls
    this.build_dispatch_table()

    this.return_value = null
    this.last_exception = null

    this.frames = []

    if (args.frame === null) {
        // Explicitly requested an empty frame stack
        this.frame = null
        this.has_session = false
    } else if (args.frame === undefined) {
        // No frame stack requested; initialize one as a
        var frame = this.make_frame({'code': null})
        this.push_frame(frame)
        this.has_session = true
    } else {
        this.push_frame(args.frame)
        this.has_session = true
    }
}

/*
 * Build a table mapping opcodes to a method to be called whenever we encounter that opcode.
 *
 * Each such method will be invoked with apply(this, args).
 */
VirtualMachine.prototype.build_dispatch_table = function() {
    var vm = this
    this.dispatch_table = dis.opname.map(function(opname, opcode) {
        var operator_name

        if (opcode === dis.NOP) {
            return function() {
            }
        } else if (opcode in dis.unary_ops) {
            operator_name = opname.slice(6)
            switch (operator_name) {
                case 'POSITIVE':
                    return function() {
                        var x = this.pop()
                        if (x === null) {
                            this.push(types.NoneType.__pos__())
                        } else if (x.__pos__) {
                            this.push(x.__pos__())
                        } else {
                            this.push(+x)
                        }
                    }
                case 'NEGATIVE':
                    return function() {
                        var x = this.pop()
                        if (x === null) {
                            this.push(types.NoneType.__neg__())
                        } else if (x.__neg__) {
                            this.push(x.__neg__())
                        } else {
                            this.push(-x)
                        }
                    }
                case 'NOT':
                    return function() {
                        var x = this.pop()
                        if (x === null) {
                            this.push(types.NoneType.__not__())
                        } else if (x.__not__) {
                            this.push(x.__not__())
                        } else {
                            this.push(-x)
                        }
                    }
                case 'INVERT':
                    return function() {
                        var x = this.pop()
                        if (x === null) {
                            this.push(types.NoneType.__invert__())
                        } else if (x.__invert__) {
                            this.push(x.__invert__())
                        } else {
                            this.push(~x)
                        }
                    }
                default:
                    throw new builtins.BataviaError.$pyclass(
                        'Unknown unary operator ' + operator_name)
            }
        } else if (opcode in dis.binary_ops) {
            operator_name = opname.slice(7)
            if (BinaryOperators.hasOwnProperty(operator_name)) {
                return function() {
                    this.push(
                        BinaryOperators[operator_name].apply(...this.popn(2)))
                }
            }
            switch (operator_name) {
                case 'SUBSCR':
                    return function() {
                        var items = this.popn(2)
                        if (items[0] === null) {
                            this.push(types.NoneType.__getitem__(items[1]))
                        } else if (items[0].__getitem__) {
                            if (items[0].__getitem__.__call__) {
                                this.push(items[0].__getitem__.__call__(items))
                            } else {
                                this.push(items[0].__getitem__(items[1]))
                            }
                        } else {
                            this.push(items[0][items[1]])
                        }
                    }
<<<<<<< HEAD
                case 'FLOOR_DIVIDE':
                    return function() {
                        var items = this.popn(2)
                        if (items[0] === null) {
                            this.push(types.NoneType.__floordiv__(items[1]))
                        } else if (items[0].__floordiv__) {
                            if (items[0].__floordiv__.__call__) {
                                this.push(items[0].__floordiv__.__call__(items))
                            } else {
                                this.push(items[0].__floordiv__(items[1]))
                            }
                        } else {
                            this.push(items[0] / items[1])
                        }
                    }
                case 'TRUE_DIVIDE':
                    return function() {
                        var items = this.popn(2)
                        if (items[0] === null) {
                            this.push(types.NoneType.__truediv__(items[1]))
                        } else if (items[0].__truediv__) {
                            if (items[0].__truediv__.__call__) {
                                this.push(items[0].__truediv__.__call__(items))
                            } else {
                                this.push(items[0].__truediv__(items[1]))
                            }
                        } else {
                            this.push(items[0] / items[1])
                        }
                    }
                case 'LSHIFT':
                    return function() {
                        var items = this.popn(2)
                        if (items[0] === null) {
                            this.push(types.NoneType.__lshift__(items[1]))
                        } else if (items[0].__lshift__) {
                            if (items[0].__lshift__.__call__) {
                                this.push(items[0].__lshift__.__call__(items))
                            } else {
                                this.push(items[0].__lshift__(items[1]))
                            }
                        } else {
                            this.push(items[0] << items[1])
                        }
                    }
                case 'RSHIFT':
                    return function() {
                        var items = this.popn(2)
                        if (items[0] === null) {
                            this.push(types.NoneType.__rshift__(items[1]))
                        } else if (items[0].__rshift__) {
                            if (items[0].__rshift__.__call__) {
                                this.push(items[0].__rshift__.__call__(items))
                            } else {
                                this.push(items[0].__rshift__(items[1]))
                            }
                        } else {
                            this.push(items[0] >> items[1])
                        }
                    }
                case 'AND':
                    return function() {
                        var items = this.popn(2)
                        if (items[0] === null) {
                            this.push(types.NoneType.__and__(items[1]))
                        } else if (items[0].__and__) {
                            if (items[0].__and__.__call__) {
                                this.push(items[0].__and__.__call__(items))
                            } else {
                                this.push(items[0].__and__(items[1]))
                            }
                        } else {
                            this.push(items[0] & items[1])
                        }
                    }
                case 'XOR':
                    return function() {
                        var items = this.popn(2)
                        if (items[0] === null) {
                            this.push(types.NoneType.__xor__(items[1]))
                        } else if (items[0].__xor__) {
                            if (items[0].__xor__.__call__) {
                                this.push(items[0].__xor__.__call__(items))
                            } else {
                                this.push(items[0].__xor__(items[1]))
                            }
                        } else {
                            this.push(items[0] ^ items[1])
                        }
                    }
                case 'OR':
                    return function() {
                        var items = this.popn(2)
                        if (items[0] === null) {
                            this.push(types.NoneType.__or__(items[1]))
                        } else if (items[0].__or__) {
                            if (items[0].__or__.__call__) {
                                this.push(items[0].__or__.__call__(items))
                            } else {
                                this.push(items[0].__or__(items[1]))
                            }
                        } else {
                            this.push(items[0] | items[1])
                        }
                    }
                case 'MATRIX_MULTIPLY':
                    return function () {
                        var items = this.popn(2)
                        if (items[0] === null) {
                            this.push(types.NoneType.__matmul__(items[1]))
                        } else if (items[0].__matmul__) {
                            if (items[0].__matmul__.__call__) {
                                this.push(items[0].__matmul__.__call__(items))
                            } else {
                                this.push(items[0].__matmul__(items[1]))
                            }
                        } else {
                            this.push(items[0] * items[1])
                        }
                    }
=======
>>>>>>> 6ca5932e
                default:
                    throw new builtins.BataviaError.$pyclass(
                        'Unknown binary operator ' + operator_name)
            }
        } else if (opcode in dis.inplace_ops) {
            operator_name = opname.slice(8)
<<<<<<< HEAD
            switch (operator_name) {
                case 'FLOOR_DIVIDE':
                    return function() {
                        var items = this.popn(2)
                        var result = inplace_operator(
                            '//=', '__ifloordiv__', '__floordiv__', items[0], items[1], (l, r) => l / r)
                        this.push(result)
                    }
                case 'TRUE_DIVIDE':
                    return function() {
                        var items = this.popn(2)
                        var result = inplace_operator(
                            '/=', '__itruediv__', '__truediv__', items[0], items[1], (l, r) => l / r)
                        this.push(result)
                    }
                case 'ADD':
                    return function() {
                        var items = this.popn(2)
                        var result = inplace_operator(
                            '+=', '__iadd__', '__add__', items[0], items[1], (l, r) => l + r)
                        this.push(result)
                    }
                case 'SUBTRACT':
                    return function() {
                        var items = this.popn(2)
                        var result = inplace_operator(
                            '-=', '__isub__', '__sub__', items[0], items[1], (l, r) => l - r)
                        this.push(result)
                    }
                case 'MULTIPLY':
                    return function() {
                        var items = this.popn(2)
                        var result = inplace_operator(
                            '*=', '__imul__', '__mul__', items[0], items[1], (l, r) => l * r)
                        this.push(result)
                    }
                case 'MODULO':
                    return function() {
                        var items = this.popn(2)
                        var result = inplace_operator(
                            '%=', '__imod__', '__mod__', items[0], items[1], (l, r) => l % r)
                        this.push(result)
                    }
                case 'POWER':
                    return function() {
                        var items = this.popn(2)
                        var result = inplace_operator(
                            '** or pow()', '__ipow__', '__pow__', items[0], items[1], (l, r) => Math.pow(l, r))
                        this.push(result)
                    }
                case 'LSHIFT':
                    return function() {
                        var items = this.popn(2)
                        var result = inplace_operator(
                            '<<=', '__ilshift__', '__lshift__', items[0], items[1], (l, r) => l << r)
                        this.push(result)
                    }
                case 'RSHIFT':
                    return function() {
                        var items = this.popn(2)
                        var result = inplace_operator(
                            '>>=', '__irshift__', '__rshift__', items[0], items[1], (l, r) => l >> r)
                        this.push(result)
                    }
                case 'AND':
                    return function() {
                        var items = this.popn(2)
                        var result = inplace_operator(
                            '&=', '__iand__', '__and__', items[0], items[1], (l, r) => l & r)
                        this.push(result)
                    }
                case 'XOR':
                    return function() {
                        var items = this.popn(2)
                        var result = inplace_operator(
                            '^=', '__ixor__', '__xor__', items[0], items[1], (l, r) => l ^ r)
                        this.push(result)
                    }
                case 'OR':
                    return function() {
                        var items = this.popn(2)
                        var result = inplace_operator(
                            '|=', '__ior__', '__or__', items[0], items[1], (l, r) => l | r)
                        this.push(result)
                    }
                case 'MATRIX_MULTIPLY':
                    return function() {
                        var items = this.popn(2)
                        var result = inplace_operator(
                            '@=', '__imatmul__', '__matmul__', items[0], items[1], (l, r) => l * r)
                        this.push(result)
                    }
                default:
                    throw new builtins.BataviaError.$pyclass('Unknown inplace operator ' + operator_name)
=======
            if (InplaceOperators.hasOwnProperty(operator_name)) {
                return function() {
                    this.push(
                        InplaceOperators[operator_name].apply(...this.popn(2)))
                }
>>>>>>> 6ca5932e
            }
            throw new builtins.BataviaError.$pyclass(
                'Unknown inplace operator ' + operator_name)
        } else {
            // dispatch
            var bytecode_fn = vm['byte_' + opname]
            if (bytecode_fn) {
                return bytecode_fn
            } else {
                return function() {
                    throw new builtins.BataviaError.$pyclass('Unknown opcode ' + opcode + ' (' + opname + ')')
                }
            }
        }
    })
}

/*
 * The main entry point.
 *
 * Accepts a DOM id for an element containing base64 encoded bytecode.
 */
VirtualMachine.prototype.run = function(tag, args) {
    try {
        var payload = this.loader(tag)
        var code = marshal.load_pyc(this, payload.bytecode)

        // Set up sys.argv
        sys.argv = new types.List(['batavia'])
        if (args) {
            sys.argv.extend(args)
        }

        // Run the code
        return this.run_code({'code': code})
    } catch (e) {
        if (e instanceof builtins.BataviaError.$pyclass) {
            sys.stderr.write([e.msg + '\n'])
        } else {
            throw e
        }
    }
}

/*
 * An entry point for invoking functions.
 *
 * Accepts a DOM id for an element containing base64 encoded bytecode.
 */
VirtualMachine.prototype.run_method = function(tag, args, kwargs, f_locals, f_globals) {
    try {
        var payload = this.loader(tag)
        var code = marshal.load_pyc(this, payload.bytecode)

        var callargs = new types.JSDict()
        for (var i = 0, l = args.length; i < l; i++) {
            callargs[code.co_varnames[i]] = args[i]
        }
        callargs.update(kwargs)

        // Run the code
        return this.run_code({
            'code': code,
            'callargs': callargs,
            'f_locals': f_locals,
            'f_globals': f_globals
        })
    } catch (e) {
        if (e instanceof builtins.BataviaError.$pyclass) {
            sys.stderr.write([e.msg + '\n'])
        } else {
            throw e
        }
    }
}

/*
 */
VirtualMachine.prototype.PyErr_Occurred = function() {
    return this.last_exception !== null
}

VirtualMachine.prototype.PyErr_SetString = function(Exception, message) {
    var exception = Exception.__call__([message])
    this.last_exception = {
        'exc_type': exception.__class__,
        'value': exception,
        'traceback': this.create_traceback()
    }
}

/*
 * Return the value at the top of the stack, with no changes.
 */
VirtualMachine.prototype.top = function() {
    return this.frame.stack[this.frame.stack.length - 1]
}

/*
 * Pop a value from the stack.
 *
 * Default to the top of the stack, but `i` can be a count from the top
 * instead.
 */
VirtualMachine.prototype.pop = function(i) {
    if (i === undefined) {
        i = 0
    }
    return this.frame.stack.splice(this.frame.stack.length - 1 - i, 1)[0]
}

/*
 * Push value onto the value stack.
 */
VirtualMachine.prototype.push = function(val) {
    this.frame.stack.push(val)
}

/*
 * Push value onto the stack, i elements behind TOS
 * push_at(val, 0) is equivalent to push(val)
 * push_at(val, 1) will result in val being second on the stack
 */
VirtualMachine.prototype.push_at = function(val, i) {
    this.frame.stack.splice(this.frame.stack.length - i, 0, val)
}

/*
 * Pop a number of values from the value stack.
 *
 * A list of `n` values is returned, the deepest value first.
*/
VirtualMachine.prototype.popn = function(n) {
    if (n) {
        return this.frame.stack.splice(this.frame.stack.length - n, n)
    } else {
        return []
    }
}

/*
 * Get a value `n` entries down in the stack, without changing the stack.
 */
VirtualMachine.prototype.peek = function(n) {
    return this.frame.stack[this.frame.stack.length - n]
}

/*
 * Move the bytecode pointer to `jump`, so it will execute next.
 */
VirtualMachine.prototype.jump = function(jump) {
    this.frame.f_lasti = jump
}

VirtualMachine.prototype.push_block = function(type, handler, level) {
    if (level === null || level === undefined) {
        level = this.frame.stack.length
    }
    this.frame.block_stack.push(new Block(type, handler, level))
}

VirtualMachine.prototype.pop_block = function() {
    return this.frame.block_stack.pop()
}

VirtualMachine.prototype.make_frame = function(kwargs) {
    var code = kwargs.code
    var callargs = kwargs.callargs || new types.JSDict()
    var f_globals = kwargs.f_globals || null
    var f_locals = kwargs.f_locals || null

    if (code && !code.co_unpacked_code) {
        this.unpack_code(code)
    }

    // console.log("make_frame: code=" + code + ", callargs=" + callargs);

    if (f_globals !== null) {
        if (f_locals === null) {
            f_locals = f_globals
        }
    } else if (this.frames.length > 0) {
        f_globals = this.frame.f_globals
        f_locals = new types.JSDict()
    } else {
        f_globals = f_locals = new types.JSDict({
            '__builtins__': builtins,
            '__name__': '__main__',
            '__doc__': null,
            '__package__': null
        })
    }
    f_locals.update(callargs)

    return new Frame({
        'f_code': code,
        'f_globals': f_globals,
        'f_locals': f_locals,
        'f_back': this.frame
    })
}

VirtualMachine.prototype.push_frame = function(frame) {
    this.frames.push(frame)
    this.frame = frame
}

VirtualMachine.prototype.pop_frame = function() {
    this.frames.pop()
    if (this.frames) {
        this.frame = this.frames[this.frames.length - 1]
    } else {
        this.frame = null
    }
}

VirtualMachine.prototype.create_traceback = function() {
    var tb = []
    var frame, mod_name, filename

    for (var f in this.frames) {
        frame = this.frames[f]

        // Work out the current source line by taking the
        // f_lineno (the line for the start of the method)
        // and adding the line offsets from the line
        // number table.
        if (frame.f_code) {
            var lnotab = frame.f_code.co_lnotab.val
            var byte_num = 0
            var line_num = frame.f_code.co_firstlineno

            for (var idx = 1; idx < lnotab.length && byte_num < frame.f_lasti; idx += 2) {
                byte_num += lnotab[idx - 1]
                if (byte_num < frame.f_lasti) {
                    line_num += lnotab[idx]
                }
            }
            mod_name = frame.f_code.co_name
            filename = frame.f_code.co_filename
        }
        tb.push({
            'module': mod_name,
            'filename': filename,
            'line': line_num
        })
    }
    return tb
}

/*
 * Annotate a Code object with a co_unpacked_code property, consisting of the bytecode
 * unpacked into operations with their respective args
 */
VirtualMachine.prototype.unpack_code = function(code) {
    if (!version.earlier('3.6')) {
        // Python 3.6+, 2-byte opcodes

        let pos = 0
        let unpacked_code = []
        let args = []
        let extra = 0

        while (pos < code.co_code.val.length) {
            let opcode_start_pos = pos

            let opcode = code.co_code.val[pos++]

            // next opcode has 4-byte argument effectively.
            if (opcode === dis.EXTENDED_ARG) {
                extra = code.co_code.val[pos++] << 8
                unpacked_code[opcode_start_pos] = {
                    'opoffset': opcode_start_pos,
                    'opcode': dis.NOP,
                    'op_method': this.dispatch_table[dis.NOP],
                    'args': [],
                    'next_pos': pos
                }
                continue
            }

            let intArg = code.co_code.val[pos++] | extra
            extra = 0

            if (opcode >= dis.HAVE_ARGUMENT) {
                if (opcode in dis.hasconst) {
                    args = [code.co_consts[intArg]]
                } else if (opcode in dis.hasfree) {
                    if (intArg < code.co_cellvars.length) {
                        args = [code.co_cellvars[intArg]]
                    } else {
                        let var_idx = intArg - code.co_cellvars.length
                        args = [code.co_freevars[var_idx]]
                    }
                } else if (opcode in dis.hasname) {
                    args = [code.co_names[intArg]]
                } else if (opcode in dis.hasjrel) {
                    args = [pos + intArg]
                } else if (opcode in dis.hasjabs) {
                    args = [intArg]
                } else if (opcode in dis.haslocal) {
                    args = [code.co_varnames[intArg]]
                } else {
                    args = [intArg]
                }
            }

            unpacked_code[opcode_start_pos] = {
                'opoffset': opcode_start_pos,
                'opcode': opcode,
                'op_method': this.dispatch_table[opcode],
                'args': args,
                'next_pos': pos
            }
        }

        code.co_unpacked_code = unpacked_code
    } else {
        // Until 3.6 Python had variable width opcodes

        let pos = 0
        let unpacked_code = []
        let args
        let extra = 0
        let lo
        let hi

        while (pos < code.co_code.val.length) {
            let opcode_start_pos = pos

            let opcode = code.co_code.val[pos++]

            // next opcode has 4-byte argument effectively.
            if (opcode === dis.EXTENDED_ARG) {
                lo = code.co_code.val[pos++]
                hi = code.co_code.val[pos++]
                extra = (lo << 16) | (hi << 24)
                // emulate NOP
                unpacked_code[opcode_start_pos] = {
                    'opoffset': opcode_start_pos,
                    'opcode': dis.NOP,
                    'op_method': this.dispatch_table[dis.NOP],
                    'args': [],
                    'next_pos': pos
                }
                continue
            }

            if (opcode < dis.HAVE_ARGUMENT) {
                args = []
            } else {
                lo = code.co_code.val[pos++]
                hi = code.co_code.val[pos++]
                let intArg = lo | (hi << 8) | extra
                extra = 0 // use extended arg if present

                if (opcode in dis.hasconst) {
                    args = [code.co_consts[intArg]]
                } else if (opcode in dis.hasfree) {
                    if (intArg < code.co_cellvars.length) {
                        args = [code.co_cellvars[intArg]]
                    } else {
                        let var_idx = intArg - code.co_cellvars.length
                        args = [code.co_freevars[var_idx]]
                    }
                } else if (opcode in dis.hasname) {
                    args = [code.co_names[intArg]]
                } else if (opcode in dis.hasjrel) {
                    args = [pos + intArg]
                } else if (opcode in dis.hasjabs) {
                    args = [intArg]
                } else if (opcode in dis.haslocal) {
                    args = [code.co_varnames[intArg]]
                } else {
                    args = [intArg]
                }
            }

            unpacked_code[opcode_start_pos] = {
                'opoffset': opcode_start_pos,
                'opcode': opcode,
                'op_method': this.dispatch_table[opcode],
                'args': args,
                'next_pos': pos
            }
        }

        code.co_unpacked_code = unpacked_code
    }
}

VirtualMachine.prototype.run_code = function(kwargs) {
    var code = kwargs.code
    var f_globals = kwargs.f_globals || null
    var f_locals = kwargs.f_locals || null
    var callargs = kwargs.callargs || null
    var frame = this.make_frame({
        'code': code,
        'f_globals': f_globals,
        'f_locals': f_locals,
        'callargs': callargs
    })
    try {
        var val = this.run_frame(frame)

        // Check some invariants
        if (this.has_session) {
            if (this.frames.length > 1) {
                throw new builtins.BataviaError.$pyclass('Frames left over in session!')
            }
        } else {
            if (this.frames.length > 0) {
                throw new builtins.BataviaError.$pyclass('Frames left over!')
            }
        }
        if (this.frame && this.frame.stack.length > 0) {
            throw new builtins.BataviaError.$pyclass('Data left on stack! ' + this.frame.stack)
        }
        return val
    } catch (e) {
        if (this.last_exception) {
            var trace = ['Traceback (most recent call last):']
            for (var t in this.last_exception.traceback) {
                frame = this.last_exception.traceback[t]
                trace.push('  File "' + frame.filename + '", line ' + frame.line + ', in ' + frame.module)
            }
            if (this.last_exception.value.toString().length > 0) {
                trace.push(this.last_exception.value.name + ': ' + this.last_exception.value.toString())
            } else {
                trace.push(this.last_exception.value.name)
            }
            sys.stderr.write([trace.join('\n') + '\n'])
            this.last_exception = null
        } else {
            throw e
        }
        // throw e;
    }
    sys.stdout.flush()
    sys.stderr.flush()
}

VirtualMachine.prototype.unwind_block = function(block) {
    var offset

    if (block.type === 'except-handler') {
        offset = 3
    } else {
        offset = 0
    }

    while (this.frame.stack.length > block.level + offset) {
        this.pop()
    }

    if (block.type === 'except-handler') {
        this.popn(3)
        // we don't need to set the last_exception, as it was handled
    }
}

/*
 * Log arguments, block stack, and data stack for each opcode.
 */
VirtualMachine.prototype.log = function(opcode) {
    var op = opcode.opoffset + ': ' + opcode.byteName
    for (var arg in opcode.args) {
        op += ' ' + opcode.args[arg]
    }
    var indent = '    ' * (this.frames.length - 1)

    console.log('  ' + indent + 'data: ' + this.frame.stack)
    console.log('  ' + indent + 'blks: ' + this.frame.block_stack)
    console.log(indent + op)
}

/*
 * Manage a frame's block stack.
 * Manipulate the block stack and data stack for looping,
 * exception handling, or returning.
 */
VirtualMachine.prototype.manage_block_stack = function(why) {
    var block = this.frame.block_stack[this.frame.block_stack.length - 1]
    if (block.type === 'loop' && why === 'continue') {
        this.jump(this.return_value)
        why = null
        return why
    }

    this.pop_block()
    this.unwind_block(block)

    if (block.type === 'loop' && why === 'break') {
        why = null
        this.jump(block.handler)
        return why
    }

    if (why === 'exception' &&
            (block.type === 'setup-except' || block.type === 'finally')) {
        this.push_block('except-handler')
        var exc = this.last_exception
        // clear the last_exception so that we know it is handled
        this.last_exception = null
        this.push(exc.traceback)
        this.push(exc.value)
        this.push(exc.exc_type)
        // PyErr_Normalize_Exception goes here
        this.push(exc.traceback)
        this.push(exc.value)
        this.push(exc.exc_type)
        why = null
        this.jump(block.handler)
        return why
    } else if (block.type === 'finally') {
        if (why === 'return' || why === 'continue') {
            this.push(this.return_value)
        }
        this.push(why)

        why = null
        this.jump(block.handler)
        return why
    }

    return why
}

/*
 * Run a frame until it returns (somehow).
 *
 * Exceptions are raised, the return value is returned.
 * If the frame was halted partway through execution
 * (e.g. by yielding from a generator) then it will resume
 * from whereever it left off.
 *
 */
VirtualMachine.prototype.run_frame = function(frame) {
    var why, operation

    this.push_frame(frame)

    // If there's an unhandled exception then resume
    // execution by handling it.

    if (this.last_exception) {
        why = 'exception'
        while (why && frame.block_stack.length > 0) {
            why = this.manage_block_stack(why)
        }
    }

    while (!why) {
        operation = this.frame.f_code.co_unpacked_code[this.frame.f_lasti]
        var opname = dis.opname[operation.opcode] // eslint-disable-line no-unused-vars

        // advance f_lasti to next operation. If the operation is a jump, then this
        // pointer will be overwritten during the operation's execution.
        this.frame.f_lasti = operation.next_pos

        // this.log(operation);

        // When unwinding the block stack, we need to keep track of why we
        // are doing it.
        try {
            why = operation.op_method.apply(this, operation.args)
        } catch (err) {
            // deal with exceptions encountered while executing the op.
            if (err instanceof builtins.BataviaError.$pyclass) {
                // Batavia errors are a major problem; ABORT HARD
                this.last_exception = null
                throw err
            } else if (this.last_exception === null) {
                this.last_exception = {
                    'exc_type': err.__class__,
                    'value': err,
                    'traceback': this.create_traceback()
                }
            }
            why = 'exception'
        }

        // if (why === 'exception')  {
        //     TODO: ceval calls PyTraceBack_Here, not sure what that does.
        // }

        if (why === 'reraise') {
            why = 'exception'
        }

        if (why !== 'yield') {
            while (why && frame.block_stack.length > 0) {
                // Deal with any block management we need to do.
                why = this.manage_block_stack(why)
            }
        }
    }

    // TODO: handle generator exception state

    this.pop_frame()

    if (why === 'exception') {
        throw this.last_exception.value
    }

    return this.return_value
}

VirtualMachine.prototype.byte_LOAD_CONST = function(c) {
    this.push(c)
}

VirtualMachine.prototype.byte_POP_TOP = function() {
    this.pop()
}

VirtualMachine.prototype.byte_DUP_TOP = function() {
    this.push(this.top())
}

VirtualMachine.prototype.byte_DUP_TOPX = function(count) {
    var items = this.popn(count)
    for (var n = 0; n < 2; n++) {
        for (var i = 0; i < count; i++) {
            this.push(items[i])
        }
    }
}

VirtualMachine.prototype.byte_DUP_TOP_TWO = function() {
    var items = this.popn(2)
    this.push(items[0])
    this.push(items[1])
    this.push(items[0])
    this.push(items[1])
}

VirtualMachine.prototype.byte_ROT_TWO = function() {
    var items = this.popn(2)
    this.push(items[1])
    this.push(items[0])
}

VirtualMachine.prototype.byte_ROT_THREE = function() {
    var items = this.popn(3)
    this.push(items[2])
    this.push(items[0])
    this.push(items[1])
}

VirtualMachine.prototype.byte_ROT_FOUR = function() {
    var items = this.popn(4)
    this.push(items[3])
    this.push(items[0])
    this.push(items[1])
    this.push(items[2])
}

VirtualMachine.prototype.byte_LOAD_NAME = function(name) {
    var frame = this.frame
    var val
    if (name in frame.f_locals) {
        val = frame.f_locals[name]
    } else if (name in frame.f_globals) {
        val = frame.f_globals[name]
    } else if (name in frame.f_builtins) {
        val = frame.f_builtins[name]
        // Functions loaded from builtins need to be bound to this VM.
        if (val instanceof Function) {
            var doc = val.__doc__
            var dict = val.__dict__
            val = val.bind(this)
            val.__doc__ = doc
            val.__dict__ = dict
        }
    } else {
        throw new builtins.NameError.$pyclass("name '" + name + "' is not defined")
    }
    this.push(val)
}

VirtualMachine.prototype.byte_STORE_NAME = function(name) {
    this.frame.f_locals[name] = this.pop()
}

VirtualMachine.prototype.byte_DELETE_NAME = function(name) {
    delete this.frame.f_locals[name]
}

VirtualMachine.prototype.byte_LOAD_FAST = function(name) {
    var val
    if (name in this.frame.f_locals) {
        val = this.frame.f_locals[name]
    } else {
        throw new builtins.UnboundLocalError.$pyclass("local variable '" + name + "' referenced before assignment")
    }
    this.push(val)
}

VirtualMachine.prototype.byte_STORE_FAST = function(name) {
    this.frame.f_locals[name] = this.pop()
}

VirtualMachine.prototype.byte_DELETE_FAST = function(name) {
    delete this.frame.f_locals[name]
}

VirtualMachine.prototype.byte_STORE_GLOBAL = function(name) {
    this.frame.f_globals[name] = this.pop()
}

VirtualMachine.prototype.byte_LOAD_GLOBAL = function(name) {
    var val
    if (name in this.frame.f_globals) {
        val = this.frame.f_globals[name]
    } else if (name in this.frame.f_builtins) {
        val = this.frame.f_builtins[name]
        // Functions loaded from builtins need to be bound to this VM.
        if (val instanceof Function) {
            var doc = val.__doc__
            var dict = val.__dict__
            val = val.bind(this)
            val.__doc__ = doc
            val.__dict__ = dict
        }
    } else {
        throw new builtins.NameError.$pyclass("name '" + name + "' is not defined")
    }
    this.push(val)
}

VirtualMachine.prototype.byte_LOAD_DEREF = function(name) {
    this.push(this.frame.cells[name].get())
}

VirtualMachine.prototype.byte_STORE_DEREF = function(name) {
    this.frame.cells[name].set(this.pop())
}

VirtualMachine.prototype.byte_LOAD_LOCALS = function() {
    this.push(this.frame.f_locals)
}

// VirtualMachine.prototype.sliceOperator = function(op) {
//     start = 0;
//     end = null;          // we will take this to mean end
//     // op, count = op[:-2], int(op[-1]);
//     if count === 1:
//         start = this.pop()
//     elif count === 2:
//         end = this.pop()
//     elif count === 3:
//         end = this.pop()
//         start = this.pop()
//     l = this.pop()
//     if end is null:
//         end = len(l)
//     if op.startswith('STORE_'):
//         l[start:end] = this.pop()
//     elif op.startswith('DELETE_'):
//         del l[start:end]
//     else:
//         this.push(l[start:end])
// };

VirtualMachine.prototype.byte_COMPARE_OP = function(opnum) {
    var items = this.popn(2)
    var result

    // "in" and "not in" operators (opnum 6 and 7) have reversed
    // operand order, so they're handled separately.
    // If the first operand is None, then we need to invoke
    // the comparison method in a different way, because we can't
    // bind the operator methods to the null instance.

    if (opnum === 6) { // x in None
        if (items[1] === null) {
            result = types.NoneType.__contains__(items[0])
        } if (items[1].__contains__) {
            result = items[1].__contains__(items[0])
        } else {
            result = (items[0] in items[1])
        }
    } else if (opnum === 7) {
        if (items[1] === null) { // x not in None
            result = types.NoneType.__contains__(items[0]).__not__()
        } else if (items[1].__contains__) {
            result = items[1].__contains__(items[0]).__not__()
        } else {
            result = !(items[0] in items[1])
        }
    } else if (items[0] === null) {
        switch (opnum) {
            case 0: // <
                result = types.NoneType.__lt__(items[1])
                break
            case 1: // <=
                result = types.NoneType.__le__(items[1])
                break
            case 2: // ==
                result = types.NoneType.__eq__(items[1])
                break
            case 3: // !=
                result = types.NoneType.__ne__(items[1])
                break
            case 4: // >
                result = types.NoneType.__gt__(items[1])
                break
            case 5: // >=
                result = types.NoneType.__ge__(items[1])
                break
            case 8: // is
                result = items[1] === null
                break
            case 9: // is not
                result = items[1] !== null
                break
            case 10: // exception
                result = items[1] === null
                break
            default:
                throw new builtins.BataviaError.$pyclass('Unknown operator ' + opnum)
        }
    } else {
        switch (opnum) {
            case 0: // <
                if (items[0].__lt__) {
                    result = items[0].__lt__(items[1])
                } else {
                    result = items[0] < items[1]
                }
                break
            case 1: // <=
                if (items[0].__le__) {
                    result = items[0].__le__(items[1])
                } else {
                    result = items[0] <= items[1]
                }
                break
            case 2: // ==
                if (items[0].__eq__) {
                    result = items[0].__eq__(items[1])
                } else {
                    result = items[0] === items[1]
                }
                break
            case 3: // !=
                if (items[0].__ne__) {
                    result = items[0].__ne__(items[1])
                } else {
                    result = items[0] !== items[1]
                }
                break
            case 4: // >
                if (items[0].__gt__) {
                    result = items[0].__gt__(items[1])
                } else {
                    result = items[0] > items[1]
                }
                break
            case 5: // >=
                if (items[0].__ge__) {
                    result = items[0].__ge__(items[1])
                } else {
                    result = items[0] >= items[1]
                }
                break
            case 8: // is
                result = items[0] === items[1]
                break
            case 9: // is not
                result = items[0] !== items[1]
                break
            case 10: // exception match
                result = types.issubclass(items[0], items[1])
                break
            default:
                throw new builtins.BataviaError.$pyclass('Unknown operator ' + opnum)
        }
    }

    this.push(result)
}

VirtualMachine.prototype.byte_LOAD_ATTR = function(attr) {
    var obj = this.pop()
    var val
    if (obj.__getattribute__ === undefined) {
        // No __getattribute__(), so it's a native object.
        val = native.getattr(obj, attr)
    } else {
        val = native.getattr_py(obj, attr)
    }

    this.push(val)
}

VirtualMachine.prototype.byte_STORE_ATTR = function(name) {
    var items = this.popn(2)
    if (items[1].__setattr__ === undefined) {
        native.setattr(items[1], name, items[0])
    } else {
        items[1].__setattr__(name, items[0])
    }
}

VirtualMachine.prototype.byte_DELETE_ATTR = function(name) {
    var obj = this.pop()
    if (obj.__delattr__ === undefined) {
        native.delattr(obj, name)
    } else {
        obj.__delattr__(name)
    }
}

VirtualMachine.prototype.byte_STORE_SUBSCR = function() {
    var items = this.popn(3)
    if (items[1].__setitem__) {
        items[1].__setitem__(items[2], items[0])
    } else {
        items[1][items[2]] = items[0]
    }
}

VirtualMachine.prototype.byte_DELETE_SUBSCR = function() {
    var items = this.popn(2)
    if (items[0].__delitem__) {
        items[0].__delitem__(items[1])
    } else {
        delete items[0][items[1]]
    }
}

VirtualMachine.prototype.byte_BUILD_TUPLE = function(count) {
    var items = this.popn(count)
    this.push(new types.Tuple(items))
}

VirtualMachine.prototype.byte_BUILD_LIST = function(count) {
    var items = this.popn(count)
    this.push(new types.List(items))
}

VirtualMachine.prototype.byte_BUILD_SET = function(count) {
    var items = this.popn(count)
    this.push(new types.Set(items))
}

VirtualMachine.prototype.byte_BUILD_MAP = function(size) {
    if (version.later('3.5a0')) {
        var items = this.popn(size * 2)
        var dict = new types.Dict()

        for (var i = 0; i < items.length; i += 2) {
            dict.__setitem__(items[i], items[i + 1])
        }

        this.push(dict)
    } else {
        this.push(new types.Dict())
    }
}

VirtualMachine.prototype.byte_BUILD_CONST_KEY_MAP = function(size) {
    var keys = this.pop()
    var values = this.popn(size)
    var dict = new types.Dict()

    for (var i = 0; i < values.length; i += 1) {
        dict.__setitem__(keys[i], values[i])
    }
    this.push(dict)
}

VirtualMachine.prototype.byte_STORE_MAP = function() {
    if (version.later('3.5a0')) {
        throw new builtins.BataviaError.$pyclass(
            'STORE_MAP is unsupported with BATAVIA_MAGIC'
        )
    } else {
        var items = this.popn(3)
        if (items[0].__setitem__) {
            items[0].__setitem__(items[2], items[1])
        } else {
            items[0][items[2]] = items[1]
        }
        this.push(items[0])
    }
}

VirtualMachine.prototype.byte_UNPACK_SEQUENCE = function(count) {
    var seq = this.pop()

    // If the sequence item on top of the stack is iterable,
    // expand it into an array.
    if (seq.__iter__) {
        try {
            var iter = seq.__iter__()
            seq = []
            while (true) {
                seq.push(iter.__next__())
            }
        } catch (err) {}
    }

    for (var i = seq.length; i > 0; i--) {
        this.push(seq[i - 1])
    }
}

VirtualMachine.prototype.byte_BUILD_SLICE = function(count) {
    if (count === 2 || count === 3) {
        var items = this.popn(count)
        this.push(callables.call_function(builtins.slice, items, {}))
    } else {
        throw new builtins.BataviaError.$pyclass('Strange BUILD_SLICE count: ' + count)
    }
}

VirtualMachine.prototype.byte_LIST_APPEND = function(count) {
    var val = this.pop()
    var the_list = this.peek(count)
    the_list.push(val)
}

VirtualMachine.prototype.byte_SET_ADD = function(count) {
    var val = this.pop()
    var the_set = this.peek(count)
    the_set.add(val)
}

VirtualMachine.prototype.byte_MAP_ADD = function(count) {
    var items = this.popn(2)
    var the_map = this.peek(count)
    the_map[items[1]] = items[0]
}

VirtualMachine.prototype.byte_PRINT_EXPR = function() {
    sys.stdout.write(this.pop())
}

VirtualMachine.prototype.byte_PRINT_ITEM = function() {
    var item = this.pop()
    this.print_item(item)
}

VirtualMachine.prototype.byte_PRINT_ITEM_TO = function() {
    this.pop() // FIXME - the to value is ignored.
    var item = this.pop()
    this.print_item(item)
}

VirtualMachine.prototype.byte_PRINT_NEWLINE = function() {
    this.print_newline()
}

VirtualMachine.prototype.byte_PRINT_NEWLINE_TO = function() {
    var to = this.pop() // FIXME - this is ignored.
    this.print_newline(to)
}

VirtualMachine.prototype.print_item = function(item, to) {
    // if (to === undefined) {
    //     to = sys.stdout; // FIXME - the to value is ignored.
    // }
    sys.stdout.write(item)
}

VirtualMachine.prototype.print_newline = function(to) {
    // if (to === undefined) {
    //     to = sys.stdout; // FIXME - the to value is ignored.
    // }
    sys.stdout.write('')
}

VirtualMachine.prototype.byte_JUMP_FORWARD = function(jump) {
    this.jump(jump)
}

VirtualMachine.prototype.byte_JUMP_ABSOLUTE = function(jump) {
    this.jump(jump)
}

VirtualMachine.prototype.byte_POP_JUMP_IF_TRUE = function(jump) {
    var val = this.pop()
    if (val.__bool__ !== undefined) {
        val = val.__bool__().valueOf()
    }

    if (val) {
        this.jump(jump)
    }
}

VirtualMachine.prototype.byte_POP_JUMP_IF_FALSE = function(jump) {
    var val = this.pop()
    if (val.__bool__ !== undefined) {
        val = val.__bool__().valueOf()
    }

    if (!val) {
        this.jump(jump)
    }
}

VirtualMachine.prototype.byte_JUMP_IF_TRUE_OR_POP = function(jump) {
    var val = this.top()
    if (val.__bool__ !== undefined) {
        val = val.__bool__().valueOf()
    }

    if (val) {
        this.jump(jump)
    } else {
        this.pop()
    }
}

VirtualMachine.prototype.byte_JUMP_IF_FALSE_OR_POP = function(jump) {
    var val = this.top()
    if (val.__bool__ !== undefined) {
        val = val.__bool__().valueOf()
    }

    if (!val) {
        this.jump(jump)
    } else {
        this.pop()
    }
}

VirtualMachine.prototype.byte_SETUP_LOOP = function(dest) {
    this.push_block('loop', dest)
}

VirtualMachine.prototype.byte_GET_ITER = function() {
    this.push(builtins.iter([this.pop()], null))
}

VirtualMachine.prototype.byte_FOR_ITER = function(jump) {
    var iterobj = this.top()
    try {
        var v = iterobj.__next__()
        this.push(v)
    } catch (err) {
        if (err instanceof builtins.StopIteration.$pyclass) {
            this.pop()
            this.jump(jump)
        } else {
            throw err
        }
    }
}

VirtualMachine.prototype.byte_BREAK_LOOP = function() {
    return 'break'
}

VirtualMachine.prototype.byte_CONTINUE_LOOP = function(dest) {
    // This is a trick with the return value.
    // While unrolling blocks, continue and return both have to preserve
    // state as the finally blocks are executed.  For continue, it's
    // where to jump to, for return, it's the value to return.  It gets
    // pushed on the stack for both, so continue puts the jump destination
    // into return_value.
    this.return_value = dest
    return 'continue'
}

VirtualMachine.prototype.byte_SETUP_EXCEPT = function(dest) {
    this.push_block('setup-except', dest)
}

VirtualMachine.prototype.byte_SETUP_FINALLY = function(dest) {
    this.push_block('finally', dest)
}

VirtualMachine.prototype.byte_END_FINALLY = function() {
    var why, value, traceback
    var exc_type = this.pop()
    if (exc_type === builtins.None) {
        why = null
    } else if (exc_type === 'silenced') {
        var block = this.pop_block() // should be except-handler
        this.unwind_block(block)
        return null
    } else {
        value = this.pop()
        if (value instanceof builtins.BaseException.$pyclass) {
            traceback = this.pop()
            this.last_exception = {
                'exc_type': exc_type,
                'value': value,
                'traceback': traceback
            }
            why = 'reraise'
        } else {
            throw new builtins.BataviaError.$pyclass('Confused END_FINALLY: ' + value.toString())
        }
    }
    return why
}

VirtualMachine.prototype.byte_POP_BLOCK = function() {
    this.pop_block()
}

VirtualMachine.prototype.byte_RAISE_VARARGS = function(argc) {
    var cause, exc
    if (argc === 2) {
        cause = this.pop()
        exc = this.pop()
    } else if (argc === 1) {
        exc = this.pop()
    }
    return this.do_raise(exc, cause)
}

VirtualMachine.prototype.do_raise = function(exc, cause) {
    var exc_type, val
    if (exc === undefined) { // reraise
        if (this.last_exception.exc_type === undefined) {
            return 'exception' // error
        } else {
            return 'reraise'
        }
    } else if (exc instanceof builtins.BaseException.$pyclass) {
        // As in `throw ValueError('foo')`
        exc_type = exc.__class__
        val = exc
    } else if (exc.$pyclass.prototype instanceof builtins.BaseException.$pyclass ||
               exc.$pyclass === builtins.BaseException.$pyclass) {
        exc_type = exc
        val = new exc_type.$pyclass()
    } else {
        return 'exception' // error
    }

    // If you reach this point, you're guaranteed that
    // val is a valid exception instance and exc_type is its class.
    // Now do a similar thing for the cause, if present.
    if (cause) {
        // if not isinstance(cause, BaseException):
        //     return 'exception' // error

        val.__cause__ = cause
    }

    this.last_exception = {
        'exc_type': exc_type,
        'value': val,
        'traceback': this.create_traceback()
    }
    return 'exception'
}

VirtualMachine.prototype.byte_POP_EXCEPT = function() {
    var block = this.pop_block()
    if (block.type !== 'except-handler') {
        throw new exceptions.BataviaError('popped block is not an except handler')
    }
    this.unwind_block(block)
}

VirtualMachine.prototype.byte_SETUP_WITH = function(dest) {
    var mgr = this.top()
    var res = callables.call_method(mgr, '__enter__', [])
    this.push_block('finally', dest)
    this.push(res)
}

VirtualMachine.prototype.byte_WITH_CLEANUP = function() {
    var exc = this.top()
    var mgr
    var val = builtins.None
    var tb = builtins.None
    if (exc instanceof types.NoneType) {
        mgr = this.pop(1)
    } else if (exc instanceof String) {
        if (exc === 'return' || exc === 'continue') {
            mgr = this.pop(2)
        } else {
            mgr = this.pop(1)
        }
        exc = builtins.None
    } else if (exc.$pyclass.prototype instanceof exceptions.BaseException.$pyclass) {
        val = this.peek(2)
        tb = this.peek(3)
        mgr = this.pop(6)
        this.push_at(builtins.None, 3)
        var block = this.pop_block()
        this.push_block(block.type, block.handler, block.level - 1)
    } else {
        throw new builtins.BataviaError.$pyclass('Confused WITH_CLEANUP')
    }
    var ret = callables.call_method(mgr, '__exit__', [exc, val, tb])
    if (version.earlier('3.5a0')) {
        if (!(exc instanceof types.NoneType) && ret.__bool__ !== undefined &&
                ret.__bool__().valueOf()) {
            this.push('silenced')
        }
    } else {
        // Assuming Python 3.5
        this.push(exc)
        this.push(ret)
    }
}

VirtualMachine.prototype.byte_WITH_CLEANUP_FINISH = function() {
    if (version.earlier('3.5a0')) {
        throw new builtins.BataviaError.$pyclass(
            'Unknown opcode WITH_CLEANUP_FINISH in Python 3.4'
        )
    }
    // Assuming Python 3.5
    var ret = this.pop()
    var exc = this.pop()
    if (!(exc instanceof types.NoneType) && ret.__bool__ !== undefined &&
            ret.__bool__().valueOf()) {
        this.push('silenced')
    }
}

VirtualMachine.prototype.byte_MAKE_FUNCTION = function(arg) {
    var name = this.pop()
    var code = this.pop()
    var closure = null
    var annotations = null // eslint-disable-line no-unused-vars
    var kwdefaults = null // eslint-disable-line no-unused-vars
    var defaults = null

    if (!version.earlier('3.6')) {
        if (arg & 8) {
            closure = this.pop()
        }
        if (arg & 4) {
            // XXX unused
            annotations = this.pop()
        }
        if (arg & 2) {
            // XXX unused
            kwdefaults = this.pop()
        }
        if (arg & 1) {
            defaults = this.pop()
        }
    } else {
        defaults = this.popn(arg)
    }

    var fn = new types.Function(name, code, this.frame.f_globals, defaults, closure, this)
    this.push(fn)
}

VirtualMachine.prototype.byte_LOAD_CLOSURE = function(name) {
    this.push(this.frame.cells[name])
}

VirtualMachine.prototype.byte_MAKE_CLOSURE = function(argc) {
    var name = this.pop()
    var items = this.popn(2)
    var defaults = this.popn(argc)
    var fn = new types.Function(name, items[1], this.frame.f_globals, defaults, items[0], this)
    this.push(fn)
}

VirtualMachine.prototype.byte_CALL_FUNCTION = function(arg) {
    return this.call_function(arg, null, null)
}

VirtualMachine.prototype.byte_CALL_FUNCTION_VAR = function(arg) {
    var args = this.pop()
    return this.call_function(arg, args, null)
}

VirtualMachine.prototype.byte_CALL_FUNCTION_KW = function(arg) {
    if (!version.earlier('3.6')) {
        var kw = this.pop()
        var namedargs = new types.JSDict()
        for (let i = kw.length - 1; i >= 0; i--) {
            namedargs[kw[i]] = this.pop()
        }
        return this.call_function(arg - kw.length, null, namedargs)
    }
    var kwargs = this.pop()
    return this.call_function(arg, null, kwargs)
}

VirtualMachine.prototype.byte_CALL_FUNCTION_VAR_KW = function(arg) {
    if (!version.earlier('3.6')) {
        // opcode: CALL_FUNCTION_EX
        var kwargs
        if (arg & 1) {
            kwargs = this.pop()
        }
        var args = this.pop()
        return this.call_function(0, args, kwargs)
    } else {
        var items = this.popn(2)
        return this.call_function(arg, items[0], items[1])
    }
}

VirtualMachine.prototype.call_function = function(arg, args, kwargs) {
    if (!version.earlier('3.6')) {
        let namedargs = new types.JSDict()
        let lenPos = arg
        if (kwargs) {
            for (let kv of kwargs.items()) {
                namedargs[kv[0]] = kv[1]
            }
        }
        let posargs = this.popn(lenPos)
        if (args) {
            for (let elem of args) {
                posargs.push(elem)
            }
        }
        let func = this.pop()
        if (func.__call__ !== undefined) {
            func = func.__call__.bind(func)
        }

        let retval = func(posargs, namedargs)
        this.push(retval)
    } else {
        let namedargs = new types.JSDict()
        let lenKw = Math.floor(arg / 256)
        let lenPos = arg % 256
        for (var i = 0; i < lenKw; i++) {
            var items = this.popn(2)
            namedargs[items[0]] = items[1]
        }
        if (kwargs) {
            for (let kv of kwargs.items()) {
                namedargs[kv[0]] = kv[1]
            }
        }
        let posargs = this.popn(lenPos)
        if (args) {
            for (let elem of args) {
                posargs.push(elem)
            }
        }
        let func = this.pop()
        if (func.__call__ !== undefined) {
            func = func.__call__.bind(func)
        }

        let retval = func(posargs, namedargs)
        this.push(retval)
    }
}

VirtualMachine.prototype.byte_RETURN_VALUE = function() {
    this.return_value = this.pop()
    if (this.frame.generator) {
        this.frame.generator.finished = true
    }
    return 'return'
}

VirtualMachine.prototype.byte_YIELD_VALUE = function() {
    this.return_value = this.pop()
    return 'yield'
}

VirtualMachine.prototype.byte_GET_YIELD_FROM_ITER = function() {
    // This should first check if TOS is a coroutine and if so
    // only allow another coroutine to 'yield from' it
    // otherwise replace TOS with iter(TOS)
    // For now, coroutines are not supported in Batavia, so this will do
    return this.byte_GET_ITER()
}

VirtualMachine.prototype.byte_YIELD_FROM = function() {
    var v = this.pop()
    var receiver = this.top()

    try {
        if (types.isinstance(v, types.NoneType) ||
                !types.isinstance(receiver, types.Generator)) {
            this.return_value = callables.call_method(receiver, '__next__', [])
        } else {
            this.return_value = receiver.send(v)
        }
    } catch (e) {
        if (e instanceof exceptions.StopIteration.$pyclass) {
            this.pop()
            this.push(e.value)
            return
        } else {
            throw e
        }
    }
    if (!version.earlier('3.6')) {
        this.jump(this.frame.f_lasti - 2)
    } else {
        this.jump(this.frame.f_lasti - 1)
    }
    return 'yield'
}

VirtualMachine.prototype.byte_IMPORT_NAME = function(name) {
    var items = this.popn(2)
    this.push(
        builtins.__import__.apply(
            this,
            [
                [name, this.frame.f_globals, this.frame.f_locals, items[1], items[0]],
                null
            ]
        )
    )
}

VirtualMachine.prototype.byte_IMPORT_STAR = function() {
    // Although modules may not be native, the native getattr works
    // because it's a simple object subscript.
    // TODO: this doesn't use __all__ properly.
    var mod = this.pop()
    var name
    if ('__all__' in mod) {
        for (var n = 0; n < mod.__all__.length; n++) {
            name = mod.__all__[n]
            this.frame.f_locals[name] = native.getattr(mod, name)
        }
    } else {
        for (name in mod) {
            if (name[0] !== '_') {
                this.frame.f_locals[name] = native.getattr(mod, name)
            }
        }
    }
}

VirtualMachine.prototype.byte_IMPORT_FROM = function(name) {
    var mod = this.top()
    // Although modules may not be native, the native getattr works
    // because it's a simple object subscript.
    var val = native.getattr(mod, name)
    this.push(val)
}

// VirtualMachine.prototype.byte_EXEC_STMT = function() {
//     stmt, globs, locs = this.popn(3)
//     six.exec_(stmt, globs, locs) f
// };

var make_class = function(vm) {
    return function(args, kwargs) {
        var func = args[0]
        var name = args[1]
        var bases = kwargs.bases || args.slice(2, args.length)
        // var metaclass = kwargs.metaclass || args[3];
        // var kwds = kwargs.kwds || args[4] || [];

        // Create a locals context, and run the class function in it.
        var locals = new types.Dict()
        func.__call__.apply(this, [[], [], locals])

        // Now construct the class, based on the constructed local context.
        // The *Javascript* constructor isn't the same as the *Python*
        // constructor. The Javascript constructor just sets up the object.
        // The Python __init__ invocation is done outside the constructor, as part
        // of the __call__ that invokes the constructor.
        var pyclass = (function(vm, name, bases) {
            return function() {
                if (bases.length === 0) {
                    types.Object.call(this)
                } else {
                    for (var b in bases) {
                        bases[b].$pyclass.call(this)
                    }
                }
            }
        }(vm, name, bases))

        // If there are no explicitly named bases, the class
        // inherits from `object`. Otherwise, populate __base__
        // and __bases__, and copy in all the methods from
        // any base class so that the prototype of pyclass
        // has all the available methods.
        if (bases.length === 0) {
            pyclass.prototype.__bases__ = [types.Object.prototype.__class__]
            pyclass.prototype.__base__ = types.Object.prototype.__class__
        } else {
            pyclass.prototype.__bases__ = bases
            pyclass.prototype.__base__ = bases[0]
        }

        // Set the type of the object
        var pytype = new types.Type(name, bases)
        pyclass.prototype.__class__ = pytype

        // Close the loop so the type knows about the class,
        // track the virtual machine that was used to create the type,
        // and set the type to use Python style initialization.
        pytype.$pyclass = pyclass
        pytype.$vm = vm
        pytype.$pyinit = true

        // Copy in all the attributes that were created
        // as part of object construction.
        for (var attr in locals) {
            if (locals.hasOwnProperty(attr)) {
                pyclass[attr] = locals[attr]
                pyclass.prototype[attr] = locals[attr]
            }
        }

        // Return the type. Calling the type will construct instances.
        return pytype
    }
}

VirtualMachine.prototype.byte_LOAD_BUILD_CLASS = function() {
    var pytype = make_class(this)
    this.push(pytype)
}

VirtualMachine.prototype.byte_STORE_LOCALS = function() {
    this.frame.f_locals = this.pop()
}

VirtualMachine.prototype.byte_SET_LINENO = function(lineno) {
    this.frame.f_lineno = lineno
}

VirtualMachine.prototype.byte_EXTENDED_ARG = function(extra) {
}

module.exports = VirtualMachine<|MERGE_RESOLUTION|>--- conflicted
+++ resolved
@@ -201,237 +201,17 @@
                             this.push(items[0][items[1]])
                         }
                     }
-<<<<<<< HEAD
-                case 'FLOOR_DIVIDE':
-                    return function() {
-                        var items = this.popn(2)
-                        if (items[0] === null) {
-                            this.push(types.NoneType.__floordiv__(items[1]))
-                        } else if (items[0].__floordiv__) {
-                            if (items[0].__floordiv__.__call__) {
-                                this.push(items[0].__floordiv__.__call__(items))
-                            } else {
-                                this.push(items[0].__floordiv__(items[1]))
-                            }
-                        } else {
-                            this.push(items[0] / items[1])
-                        }
-                    }
-                case 'TRUE_DIVIDE':
-                    return function() {
-                        var items = this.popn(2)
-                        if (items[0] === null) {
-                            this.push(types.NoneType.__truediv__(items[1]))
-                        } else if (items[0].__truediv__) {
-                            if (items[0].__truediv__.__call__) {
-                                this.push(items[0].__truediv__.__call__(items))
-                            } else {
-                                this.push(items[0].__truediv__(items[1]))
-                            }
-                        } else {
-                            this.push(items[0] / items[1])
-                        }
-                    }
-                case 'LSHIFT':
-                    return function() {
-                        var items = this.popn(2)
-                        if (items[0] === null) {
-                            this.push(types.NoneType.__lshift__(items[1]))
-                        } else if (items[0].__lshift__) {
-                            if (items[0].__lshift__.__call__) {
-                                this.push(items[0].__lshift__.__call__(items))
-                            } else {
-                                this.push(items[0].__lshift__(items[1]))
-                            }
-                        } else {
-                            this.push(items[0] << items[1])
-                        }
-                    }
-                case 'RSHIFT':
-                    return function() {
-                        var items = this.popn(2)
-                        if (items[0] === null) {
-                            this.push(types.NoneType.__rshift__(items[1]))
-                        } else if (items[0].__rshift__) {
-                            if (items[0].__rshift__.__call__) {
-                                this.push(items[0].__rshift__.__call__(items))
-                            } else {
-                                this.push(items[0].__rshift__(items[1]))
-                            }
-                        } else {
-                            this.push(items[0] >> items[1])
-                        }
-                    }
-                case 'AND':
-                    return function() {
-                        var items = this.popn(2)
-                        if (items[0] === null) {
-                            this.push(types.NoneType.__and__(items[1]))
-                        } else if (items[0].__and__) {
-                            if (items[0].__and__.__call__) {
-                                this.push(items[0].__and__.__call__(items))
-                            } else {
-                                this.push(items[0].__and__(items[1]))
-                            }
-                        } else {
-                            this.push(items[0] & items[1])
-                        }
-                    }
-                case 'XOR':
-                    return function() {
-                        var items = this.popn(2)
-                        if (items[0] === null) {
-                            this.push(types.NoneType.__xor__(items[1]))
-                        } else if (items[0].__xor__) {
-                            if (items[0].__xor__.__call__) {
-                                this.push(items[0].__xor__.__call__(items))
-                            } else {
-                                this.push(items[0].__xor__(items[1]))
-                            }
-                        } else {
-                            this.push(items[0] ^ items[1])
-                        }
-                    }
-                case 'OR':
-                    return function() {
-                        var items = this.popn(2)
-                        if (items[0] === null) {
-                            this.push(types.NoneType.__or__(items[1]))
-                        } else if (items[0].__or__) {
-                            if (items[0].__or__.__call__) {
-                                this.push(items[0].__or__.__call__(items))
-                            } else {
-                                this.push(items[0].__or__(items[1]))
-                            }
-                        } else {
-                            this.push(items[0] | items[1])
-                        }
-                    }
-                case 'MATRIX_MULTIPLY':
-                    return function () {
-                        var items = this.popn(2)
-                        if (items[0] === null) {
-                            this.push(types.NoneType.__matmul__(items[1]))
-                        } else if (items[0].__matmul__) {
-                            if (items[0].__matmul__.__call__) {
-                                this.push(items[0].__matmul__.__call__(items))
-                            } else {
-                                this.push(items[0].__matmul__(items[1]))
-                            }
-                        } else {
-                            this.push(items[0] * items[1])
-                        }
-                    }
-=======
->>>>>>> 6ca5932e
                 default:
                     throw new builtins.BataviaError.$pyclass(
                         'Unknown binary operator ' + operator_name)
             }
         } else if (opcode in dis.inplace_ops) {
             operator_name = opname.slice(8)
-<<<<<<< HEAD
-            switch (operator_name) {
-                case 'FLOOR_DIVIDE':
-                    return function() {
-                        var items = this.popn(2)
-                        var result = inplace_operator(
-                            '//=', '__ifloordiv__', '__floordiv__', items[0], items[1], (l, r) => l / r)
-                        this.push(result)
-                    }
-                case 'TRUE_DIVIDE':
-                    return function() {
-                        var items = this.popn(2)
-                        var result = inplace_operator(
-                            '/=', '__itruediv__', '__truediv__', items[0], items[1], (l, r) => l / r)
-                        this.push(result)
-                    }
-                case 'ADD':
-                    return function() {
-                        var items = this.popn(2)
-                        var result = inplace_operator(
-                            '+=', '__iadd__', '__add__', items[0], items[1], (l, r) => l + r)
-                        this.push(result)
-                    }
-                case 'SUBTRACT':
-                    return function() {
-                        var items = this.popn(2)
-                        var result = inplace_operator(
-                            '-=', '__isub__', '__sub__', items[0], items[1], (l, r) => l - r)
-                        this.push(result)
-                    }
-                case 'MULTIPLY':
-                    return function() {
-                        var items = this.popn(2)
-                        var result = inplace_operator(
-                            '*=', '__imul__', '__mul__', items[0], items[1], (l, r) => l * r)
-                        this.push(result)
-                    }
-                case 'MODULO':
-                    return function() {
-                        var items = this.popn(2)
-                        var result = inplace_operator(
-                            '%=', '__imod__', '__mod__', items[0], items[1], (l, r) => l % r)
-                        this.push(result)
-                    }
-                case 'POWER':
-                    return function() {
-                        var items = this.popn(2)
-                        var result = inplace_operator(
-                            '** or pow()', '__ipow__', '__pow__', items[0], items[1], (l, r) => Math.pow(l, r))
-                        this.push(result)
-                    }
-                case 'LSHIFT':
-                    return function() {
-                        var items = this.popn(2)
-                        var result = inplace_operator(
-                            '<<=', '__ilshift__', '__lshift__', items[0], items[1], (l, r) => l << r)
-                        this.push(result)
-                    }
-                case 'RSHIFT':
-                    return function() {
-                        var items = this.popn(2)
-                        var result = inplace_operator(
-                            '>>=', '__irshift__', '__rshift__', items[0], items[1], (l, r) => l >> r)
-                        this.push(result)
-                    }
-                case 'AND':
-                    return function() {
-                        var items = this.popn(2)
-                        var result = inplace_operator(
-                            '&=', '__iand__', '__and__', items[0], items[1], (l, r) => l & r)
-                        this.push(result)
-                    }
-                case 'XOR':
-                    return function() {
-                        var items = this.popn(2)
-                        var result = inplace_operator(
-                            '^=', '__ixor__', '__xor__', items[0], items[1], (l, r) => l ^ r)
-                        this.push(result)
-                    }
-                case 'OR':
-                    return function() {
-                        var items = this.popn(2)
-                        var result = inplace_operator(
-                            '|=', '__ior__', '__or__', items[0], items[1], (l, r) => l | r)
-                        this.push(result)
-                    }
-                case 'MATRIX_MULTIPLY':
-                    return function() {
-                        var items = this.popn(2)
-                        var result = inplace_operator(
-                            '@=', '__imatmul__', '__matmul__', items[0], items[1], (l, r) => l * r)
-                        this.push(result)
-                    }
-                default:
-                    throw new builtins.BataviaError.$pyclass('Unknown inplace operator ' + operator_name)
-=======
             if (InplaceOperators.hasOwnProperty(operator_name)) {
                 return function() {
                     this.push(
                         InplaceOperators[operator_name].apply(...this.popn(2)))
                 }
->>>>>>> 6ca5932e
             }
             throw new builtins.BataviaError.$pyclass(
                 'Unknown inplace operator ' + operator_name)
