--- conflicted
+++ resolved
@@ -372,7 +372,6 @@
 };
 
 /*
-<<<<<<< HEAD
  * Parse 1 - 3 bytes of bytecode into
  * an instruction and optionally arguments.
  */
@@ -414,8 +413,6 @@
 };
 
 /*
-=======
->>>>>>> 4dfae8ac
  * Log arguments, block stack, and data stack for each opcode.
  */
 batavia.VirtualMachine.prototype.log = function(opcode) {
