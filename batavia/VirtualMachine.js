--- conflicted
+++ resolved
@@ -1278,8 +1278,9 @@
     if (obj.__getattr__ === undefined) {
         val = obj[attr];
         if (!val) {
-            err_msg = "'"+obj.__class__.__name__+"' object has no attribute '"+attr+"'";
-            throw new batavia.builtins.AttributeError(err_msg);
+            throw new builtins.AttributeError(
+                "'" + obj.__class__.__name__ + "' object has no attribute '" + attr + "'"
+            );
         }
     } else {
         val = obj.__getattr__(attr);
@@ -1823,13 +1824,8 @@
     return "return";
 };
 
-<<<<<<< HEAD
 VirtualMachine.prototype.byte_YIELD_VALUE = function() {
-    this.return_value = this.pop()
-=======
-batavia.VirtualMachine.prototype.byte_YIELD_VALUE = function() {
     this.return_value = this.pop();
->>>>>>> 8d49fc5e
     return "yield";
 };
 
