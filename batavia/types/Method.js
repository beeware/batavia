var create_pyclass = require('../core').create_pyclass
var Function = require('./Function')

/*************************************************************************
 * A Python method type
 *************************************************************************/

function Method(instance, func) {
    Function.call(
        this,
        func.__name__,
        func.__code__,
        func.__globals__,
        func.__defaults__,
        func.__closure__,
        func.$vm
    )
    this.__self__ = instance
    this.__func__ = func
    this.__class__ = instance.__class__
}

Method.prototype = Object.create(Function.prototype)
create_pyclass(Method, 'method', true)

<<<<<<< HEAD
Method.prototype.__format__ = function(value) {
    return value; 
=======
Method.prototype.__format__ = function(value, formatSpecifier) {
    if(formatSpecifier === ""){
        return value.__str__()
    }
    throw new exceptions.ValueError.$pyclass('ValueError: Unknown format code' +  formatSpecifier + 'for object of type ' + className)
>>>>>>> 1cfab4f9
}

/**************************************************
 * Module exports
 **************************************************/

module.exports = Method<|MERGE_RESOLUTION|>--- conflicted
+++ resolved
@@ -23,16 +23,11 @@
 Method.prototype = Object.create(Function.prototype)
 create_pyclass(Method, 'method', true)
 
-<<<<<<< HEAD
-Method.prototype.__format__ = function(value) {
-    return value; 
-=======
 Method.prototype.__format__ = function(value, formatSpecifier) {
     if(formatSpecifier === ""){
         return value.__str__()
     }
-    throw new exceptions.ValueError.$pyclass('ValueError: Unknown format code' +  formatSpecifier + 'for object of type ' + className)
->>>>>>> 1cfab4f9
+    throw new exceptions.ValueError.$pyclass('ValueError: Unknown format code' +  formatSpecifier + 'for object of type method')
 }
 
 /**************************************************
