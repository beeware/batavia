--- conflicted
+++ resolved
@@ -233,18 +233,7 @@
 }
 
 Bytes.prototype.__floordiv__ = function(other) {
-<<<<<<< HEAD
-    let types = require('../types')
-=======
-    var types = require('../types')
-
-    if (types.isinstance(other, [types.Complex])) {
-        throw new exceptions.TypeError.$pyclass("can't take floor of complex number.")
-    } else {
-        throw new exceptions.TypeError.$pyclass("unsupported operand type(s) for //: 'bytes' and '" + type_name(other) + "'")
-    }
-}
->>>>>>> 8f4658d3
+    var types = require('../types')
 
     if (types.isinstance(other, [types.Complex])) {
         throw new exceptions.TypeError.$pyclass("can't take floor of complex number.")
@@ -306,9 +295,8 @@
         let byteBuffer = Buffer.alloc(this.valueOf().length + other.valueOf().length)
         byteBuffer.write(this.valueOf().toString() + other.valueOf().toString())
         return new Bytes(byteBuffer)
-<<<<<<< HEAD
     } else if (types.isinstance(other, [types.Bytearray])) {
-=======
+        throw new exceptions.NotImplementedError.$pyclass('Bytes.__add__ has not been implemented')
     } else if (types.isinstance(other, [
         types.Bool,
         types.Dict,
@@ -329,10 +317,7 @@
                 "can't concat " + type_name(other) + ' to bytes'
             )
         }
-    } else {
->>>>>>> 8f4658d3
-        throw new exceptions.NotImplementedError.$pyclass('Bytes.__add__ has not been implemented')
-    } else {
+    } else {        
         throw new exceptions.TypeError.$pyclass("can't concat bytes to " + type_name(other))
     }
 }
