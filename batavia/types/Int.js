
/*************************************************************************
 * A Python int type
 *************************************************************************/

batavia.types.Int = function() {
    function Int(val) {
        Object.call(this);
        this.val = new batavia.vendored.BigNumber(val);
    }

    var MIN_FLOAT = new Int("-179769313486231580793728971405303415079934132710037826936173778980444968292764750946649017977587207096330286416692887910946555547851940402630657488671505820681908902000708383676273854845817711531764475730270069855571366959622842914819860834936475292719074168444365510704342711559699508093042880177904174497791");
    var REASONABLE_SHIFT = new Int("8192");
    var MAX_SHIFT = new Int("9223372036854775807");
    var MAX_INT = new Int("9223372036854775807")
    var MIN_INT = new Int("-9223372036854775808")

    Int.prototype = Object.create(Object.prototype);
    Int.prototype.__class__ = new batavia.types.Type('int');

    /**************************************************
     * Javascript compatibility methods
     **************************************************/

    Int.prototype.int32 = function() {
      if (this.val.gt(MAX_INT.val) || this.val.lt(MIN_INT.val)) {
          throw new batavia.builtins.IndexError("cannot fit 'int' into an index-sized integer");
      }
      return parseInt(this.valueOf());
    }

    Int.prototype.valueOf = function() {
        return this.val.valueOf();
    };

    Int.prototype.toString = function() {
        return this.__str__();
    };

    /**************************************************
     * Type conversions
     **************************************************/

    Int.prototype.__bool__ = function() {
        return !this.val.isZero();
    };

    Int.prototype.__repr__ = function() {
        return this.__str__();
    };

    Int.prototype.__str__ = function() {
        return this.val.toFixed(0);
    };

    var can_float = function(num) {
        return !(num.gt(batavia.MAX_FLOAT.val) || num.lt(MIN_FLOAT.val));
    };

    Int.prototype.__float__ = function() {
        if (!can_float(this.val)) {
            throw new batavia.builtins.OverflowError("int too large to convert to float");
        }
        return new batavia.types.Float(parseFloat(this.val));
    };

    Int.prototype.__int__ = function() {
        return this;
    };

    /**************************************************
     * Comparison operators
     **************************************************/

    Int.prototype.__lt__ = function(other) {
        if (other !== null) {
            if (batavia.isinstance(other, [
                        batavia.types.Dict, batavia.types.List, batavia.types.Tuple,
                        batavia.types.NoneType, batavia.types.Str, batavia.types.NotImplementedType,
                        batavia.types.Range, batavia.types.Set, batavia.types.Slice,
<<<<<<< HEAD
                        batavia.types.Bytes
=======
                        batavia.types.Bytearray
>>>>>>> aac7cd27
                    ])) {
                throw new batavia.builtins.TypeError("unorderable types: int() < " + batavia.type_name(other) + "()");
            } else if (batavia.isinstance(other, batavia.types.Bool)) {
                return this.val.lt(other ? 1 : 0);
            } else if (batavia.isinstance(other, batavia.types.Int)) {
                return this.val.lt(other.val);
            } else {
                return this.val.lt(other.valueOf());
            }
        } else {
            throw new batavia.builtins.TypeError("unorderable types: int() < NoneType()");
        }
    };

    Int.prototype.__le__ = function(other) {
        if (other !== null) {
            if (batavia.isinstance(other, [
                        batavia.types.Dict, batavia.types.List, batavia.types.Tuple,
                        batavia.types.NoneType, batavia.types.Str, batavia.types.NotImplementedType,
                        batavia.types.Range, batavia.types.Set, batavia.types.Slice
                    ])) {
                throw new batavia.builtins.TypeError("unorderable types: int() <= " + batavia.type_name(other) + "()");
            } else if (batavia.isinstance(other, batavia.types.Bool)) {
                return this.val.lte(other ? 1 : 0);
            } else if (batavia.isinstance(other, batavia.types.Int)) {
                return this.val.lte(other.val);
            } else {
                return this.val.lte(other.valueOf());
            }
        } else {
            throw new batavia.builtins.TypeError("unorderable types: int() <= NoneType()");
        }
    };

    Int.prototype.__eq__ = function(other) {
        if (batavia.isinstance(other, [batavia.types.Float, batavia.types.Int])) {
          return this.val.eq(other.val);
        } else if (batavia.isinstance(other, batavia.types.Bool)) {
          return this.val.eq(other ? 1 : 0);
        } else {
          return false;
        }
    };

    Int.prototype.__ne__ = function(other) {
        return !this.__eq__(other);
    };

    Int.prototype.__gt__ = function(other) {
        if (other !== null) {
            if (batavia.isinstance(other, [
                        batavia.types.Dict, batavia.types.List, batavia.types.Tuple,
                        batavia.types.NoneType, batavia.types.Str, batavia.types.NotImplementedType,
                        batavia.types.Range, batavia.types.Set, batavia.types.Slice
                    ])) {
                throw new batavia.builtins.TypeError("unorderable types: int() > " + batavia.type_name(other) + "()");
            } else if (batavia.isinstance(other, batavia.types.Bool)) {
                return this.val.gt(other ? 1 : 0);
            } else if (batavia.isinstance(other, batavia.types.Int)) {
                return this.val.gt(other.val);
            } else {
                return this.val.gt(other.valueOf());
            }
        } else {
            throw new batavia.builtins.TypeError("unorderable types: int() > NoneType()");
        }
    };

    Int.prototype.__ge__ = function(other) {
        if (other !== null) {
            if (batavia.isinstance(other, [
                        batavia.types.Dict, batavia.types.List, batavia.types.Tuple,
                        batavia.types.NoneType, batavia.types.Str, batavia.types.NotImplementedType,
                        batavia.types.Range, batavia.types.Set, batavia.types.Slice, batavia.types.Complex
                    ])) {
                throw new batavia.builtins.TypeError("unorderable types: int() >= " + batavia.type_name(other) + "()");
            } else if (batavia.isinstance(other, batavia.types.Bool)) {
                return this.val.gte(other ? 1 : 0);
            } else if (batavia.isinstance(other, batavia.types.Int)) {
                return this.val.gte(other.val);
            } else {
                return this.val.gte(other.valueOf());
            }
        } else {
            throw new batavia.builtins.TypeError("unorderable types: int() >= NoneType()");
        }
    };

    Int.prototype.__contains__ = function(other) {
        return false;
    };

    /**************************************************
     * Unary operators
     **************************************************/

    Int.prototype.__pos__ = function() {
        return this;
    };

    Int.prototype.__neg__ = function() {
        return new Int(this.val.neg());
    };

    Int.prototype.__not__ = function() {
        return new batavia.types.Bool(this.val.isZero());
    };

    Int.prototype.__invert__ = function() {
        return new Int(this.val.neg().sub(1));
    };

    Int.prototype.__abs__ = function() {
        return new Int(this.val.abs());
    };

    /**************************************************
     * Binary operators
     **************************************************/

    Int.prototype.__pow__ = function(other) {
        if (batavia.isinstance(other, batavia.types.Bool)) {
            if (other.valueOf()) {
                return this;
            } else {
                return new Int(1);
            }
        } else if (batavia.isinstance(other, batavia.types.Int)) {
            if (other.val.isNegative()) {
                return this.__float__().__pow__(other);
            } else {
                var y = other.val.toString(2).split('');
                var result = new batavia.vendored.BigNumber(1);
                var base = this.val.add(0);
                while (y.length > 0) {
                  var bit = y.pop();
                  if (bit == 1) {
                    result = result.mul(base);
                  }
                  base = base.mul(base);
                }
                return new Int(result);
            }
        } else if (batavia.isinstance(other, batavia.types.Float)) {
            return this.__float__().__pow__(other);
        } else {
            throw new batavia.builtins.TypeError("unsupported operand type(s) for ** or pow(): 'int' and '" + batavia.type_name(other) + "'");
        }
    };

    Int.prototype.__div__ = function(other) {
        return this.__truediv__(other);
    };

    Int.prototype.__floordiv__ = function(other) {
        if (batavia.isinstance(other, batavia.types.Int)) {
            if (!other.val.isZero()) {
                var quo = this.val.div(other.val);
                var quo_floor = quo.floor();
                var rem = this.val.mod(other.val);

                if (rem.isZero()) {
                  return new Int(quo_floor);
                }
                // we have a fraction leftover
                // check if it is too small for bignumber.js to detect
                if (quo.isInt() && quo.isNegative()) {
                  return new Int(quo.sub(1));
                }
                return new Int(quo_floor);
            } else {
                throw new batavia.builtins.ZeroDivisionError("integer division or modulo by zero");
            }
        } else if (batavia.isinstance(other, batavia.types.Float)) {
            var f = this.__float__();
            if (other.valueOf()) {
                return f.__floordiv__(other);
            } else {
                throw new batavia.builtins.ZeroDivisionError("float divmod()");
            }

        } else if (batavia.isinstance(other, batavia.types.Bool)) {
            if (other.valueOf()) {
                return new Int(this.val.floor());
            } else {
                throw new batavia.builtins.ZeroDivisionError("integer division or modulo by zero");
            }
        } else if (batavia.isinstance(other, batavia.types.Complex)) {
            throw new batavia.builtins.TypeError("can't take floor of complex number.");
        } else {
            throw new batavia.builtins.TypeError("unsupported operand type(s) for //: 'int' and '" + batavia.type_name(other) + "'");
        }
    };

    Int.prototype.__truediv__ = function(other) {
        // if it is dividing by another int, we can allow both to be bigger than floats
        if (batavia.isinstance(other, batavia.types.Int)) {
            if (other.val.isZero()) {
                throw new batavia.builtins.ZeroDivisionError("division by zero");
            }
            var result = this.val.div(other.val);
            if (!can_float(result)) {
                throw new batavia.builtins.OverflowError("integer division result too large for a float");
            }
            // check for negative 0
            if (other.val.lt(0) && result.isZero()) {
                return new batavia.types.Float(parseFloat("-0.0"));
            }
            return new Int(result).__float__();
        } else if (batavia.isinstance(other, batavia.types.Float)) {
            return this.__float__().__div__(other);
        } else if (batavia.isinstance(other, batavia.types.Bool)) {
            return this.__truediv__(new Int(other.valueOf() ? 1 : 0));
        } else {
            throw new batavia.builtins.TypeError("unsupported operand type(s) for /: 'int' and '" + batavia.type_name(other) + "'");
        }
    };

    Int.prototype.__mul__ = function(other) {
        if (batavia.isinstance(other, batavia.types.Int)) {
            return new Int(this.val.mul(other.val));
        } else if (batavia.isinstance(other, batavia.types.Float)) {
            return this.__float__().__mul__(other.val);
        } else if (batavia.isinstance(other, batavia.types.Bool)) {
            return new Int(this.val.mul(other.valueOf() ? 1 : 0));
        } else if (batavia.isinstance(other, batavia.types.List)) {
            if (this.val.gt(MAX_INT.val) || this.val.lt(MIN_INT.val)) {
                throw new batavia.builtins.OverflowError("cannot fit 'int' into an index-sized integer");
            }
            if ((other.length == 0) || (this.valueOf() < 0)) {
                return new batavia.types.List();
            }
            if (this.valueOf() > 4294967295) {
                throw new batavia.builtins.MemoryError("");
            }
            result = new batavia.types.List();
            for (var i = 0; i < this.valueOf(); i++) {
                result.extend(other);
            }
            return result;
        } else if (batavia.isinstance(other, batavia.types.Str)) {
            if (this.val.gt(MAX_INT.val) || this.val.lt(MIN_INT.val)) {
                throw new batavia.builtins.OverflowError("cannot fit 'int' into an index-sized integer");
            }
            if (this.val.isNegative()) {
                return '';
            }
            var size = this.val.mul(other.length);
            if (size.gt(MAX_INT.val)) {
                throw new batavia.builtins.OverflowError("repeated string is too long");
            }
            if (other.length == 0) {
                return '';
            }
            if ((this.valueOf() > 4294967295) || (this.valueOf() < -4294967296)) {
                throw new batavia.builtins.MemoryError("");
            }

            result = '';
            for (var i = 0; i < this.valueOf(); i++) {
                result += other.valueOf();
            }
            return result;
        } else if (batavia.isinstance(other, batavia.types.Tuple)) {
            if (this.val.gt(MAX_INT.val) || this.val.lt(MIN_INT.val)) {
                throw new batavia.builtins.OverflowError("cannot fit 'int' into an index-sized integer");
            }
            if ((other.length == 0) || (this.valueOf() < 0)) {
                return new batavia.types.Tuple();
            }
            if (this.valueOf() > 4294967295) {
                throw new batavia.builtins.MemoryError("");
            }
            result = new batavia.types.Tuple();
            for (var i = 0; i < this.valueOf(); i++) {
                result.__add__(other);
            }
            return result;
        } else {
            throw new batavia.builtins.TypeError("unsupported operand type(s) for *: 'int' and '" + batavia.type_name(other) + "'");
        }
    };

    Int.prototype.__mod__ = function(other) {
        if (batavia.isinstance(other, batavia.types.Int)) {
            if (!other.val.isZero()) {
                return new Int(this.val.mod(other.val).add(other.val).mod(other.val));
            } else {
                throw new batavia.builtins.ZeroDivisionError("integer division or modulo by zero");
            }
        } else if (batavia.isinstance(other, batavia.types.Float)) {
            var f = this.__float__();
            if (other.valueOf()) {
                return f.__mod__(other);
            } else {
                throw new batavia.builtins.ZeroDivisionError("float modulo");
            }
        } else if (batavia.isinstance(other, batavia.types.Bool)) {
            if (other.valueOf()) {
                return new Int(0);
            } else {
                throw new batavia.builtins.ZeroDivisionError("integer division or modulo by zero");
            }
        } else {
            throw new batavia.builtins.TypeError("unsupported operand type(s) for %: 'int' and '" + batavia.type_name(other) + "'");
        }
    };

    Int.prototype.__add__ = function(other) {
        if (batavia.isinstance(other, batavia.types.Int)) {
            return new Int(this.val.add(other.val));
        } else if (batavia.isinstance(other, batavia.types.Float)) {
            return this.__float__().__add__(other);
        } else if (batavia.isinstance(other, batavia.types.Bool)) {
            return new Int(this.val.add(other.valueOf() ? 1 : 0));
        } else {
            throw new batavia.builtins.TypeError("unsupported operand type(s) for +: 'int' and '" + batavia.type_name(other) + "'");
        }
    };

    Int.prototype.__sub__ = function(other) {
        if (batavia.isinstance(other, batavia.types.Int)) {
            return new Int(this.val.sub(other.val));
        } else if (batavia.isinstance(other, batavia.types.Float)) {
            return this.__float__().__sub__(other);
        } else if (batavia.isinstance(other, batavia.types.Bool)) {
            return new Int(this.val.sub(other.valueOf() ? 1 : 0));
        } else {
            throw new batavia.builtins.TypeError("unsupported operand type(s) for -: 'int' and '" + batavia.type_name(other) + "'");
        }
    };

    Int.prototype.__getitem__ = function(index) {
        throw new batavia.builtins.TypeError("'int' object is not subscriptable")
    };

    /**************************************************
     * Bitshift and logical ops
     **************************************************/

    // converts this integer to an binary array for efficient bit operations
    // BUG: javascript bignumber is incredibly inefficient for bit operations
    var toArray = function(self) {
        return self.val.abs().toString(2).split('').map(function (x) { return x - '0' });
    };

    Int.prototype._bits = function() {
        return toArray(this);
    }

    // convert a binary array back into an int
    var fromArray = function(arr) {
        return new Int(new batavia.vendored.BigNumber(arr.join('') || 0, 2));
    };
    // return j with the sign inverted if i is negative.
    var fixSign = function(i, j) {
        if (i.val.isNeg()) {
            return j.__neg__();
        }
        return j;
    };
    // invert the bits of an array
    var invert = function(arr) {
      return arr.map(function(x) { return 1 - x; });
    };
    // add 1 to the bit array
    var plusOne = function(arr) {
        for (var i = arr.length - 1; i >= 0; i--) {
            if (arr[i] == 0) {
                arr[i] = 1;
                return;
            }
            arr[i] = 0;
        }
        arr.reverse();
        arr.push(1);
        arr.reverse();
    };
    // convert the int to an array, and negative ints to their
    // twos complement representation
    var twos_complement = function(n) {
        var arr = toArray(n);
        if (n.val.isNeg()) {
            arr = invert(arr);
            plusOne(arr);
        }
        return arr;
    };
    // extend a to be at least b bits long (by prepending zeros or ones)
    var extend = function(a, b, ones) {
        if (a.length >= b.length) {
          return;
        }
        a.reverse();
        while (a.length < b.length) {
          if (ones) {
            a.push(1);
          } else {
            a.push(0);
          }
        }
        a.reverse();
    };

    Int.prototype.__lshift__ = function(other) {
        if (batavia.isinstance(other, batavia.types.Int)) {
            // Anything beyond ~8192 bits is too inefficient to convert to a binary array
            // due to Bignumber.js.
            if (other.val.gt(REASONABLE_SHIFT.val)) {
                throw new batavia.builtins.OverflowError("batavia: shift too large");
            }
            if (other.val.gt(MAX_SHIFT.val)) {
                throw new batavia.builtins.OverflowError("Python int too large to convert to C ssize_t");
            }
            if (other.valueOf() < 0) {
                throw new batavia.builtins.ValueError("negative shift count");
            }
            var arr = toArray(this);
            for (var i = 0; i < other.valueOf(); i++) {
                arr.push(0);
            }
            return fixSign(this, new Int(fromArray(arr)));
        } else if (batavia.isinstance(other, batavia.types.Bool)) {
            if (other.valueOf()) {
              return this.__lshift__(new Int(1));
            } else {
              return this;
            }
        } else {
            throw new batavia.builtins.TypeError("unsupported operand type(s) for <<: 'int' and '" + batavia.type_name(other) + "'");
        }
    };

    Int.prototype.__rshift__ = function(other) {
        if (batavia.isinstance(other, batavia.types.Int)) {
            if (this.val.isNegative()) {
                return this.__invert__().__rshift__(other).__invert__();
            }
            // Anything beyond ~8192 bits is too inefficient to convert to a binary array
            // due to Bignumber.js.
            if (other.val.gt(MAX_INT.val) || other.val.lt(MIN_INT.val)) {
                throw new batavia.builtins.OverflowError("Python int too large to convert to C ssize_t");
            }
            if (other.val.gt(REASONABLE_SHIFT.val)) {
                throw new batavia.builtins.ValueError("batavia: shift too large");
            }
            if (other.val.isNegative()) {
                throw new batavia.builtins.ValueError("negative shift count");
            }
            if (this.val.isZero()) {
                return this;
            }
            var arr = toArray(this);
            if (other.val.gt(arr.length)) {
                return new Int(0);
            }
            return fixSign(this, fromArray(arr.slice(0, arr.length - other.valueOf())));
        } else if (batavia.isinstance(other, batavia.types.Bool)) {
            if (other.valueOf()) {
              return this.__rshift__(new Int(1));
            }
            return this;
        } else {
            throw new batavia.builtins.TypeError("unsupported operand type(s) for >>: 'int' and '" + batavia.type_name(other) + "'");
        }
    };

    Int.prototype.__and__ = function(other) {
        if (batavia.isinstance(other, batavia.types.Int)) {
            var a = twos_complement(this);
            var b = twos_complement(other);
            extend(a, b, this.val.isNeg());
            extend(b, a, other.val.isNeg());
            var i = a.length - 1;
            var j = b.length - 1;
            var arr = [];
            while (i >= 0 && j >= 0) {
                arr.push(a[i] & b[j]);
                i--;
                j--;
            }
            arr.reverse();
            if (this.val.isNeg() && other.val.isNeg()) {
                arr = invert(arr);
                return fromArray(arr).__add__(new Int(1)).__neg__();
            }
            return fromArray(arr);
        } else if (batavia.isinstance(other, batavia.types.Bool)) {
            if (other.valueOf()) {
                return this.__and__(new Int(1));
            }
            return new Int(0);
        } else {
            throw new batavia.builtins.TypeError("unsupported operand type(s) for &: 'int' and '" + batavia.type_name(other) + "'");
        }
    };

    Int.prototype.__xor__ = function(other) {
        if (batavia.isinstance(other, batavia.types.Int)) {
            if (this.val.isNeg()) {
               return this.__invert__().__xor__(other).__invert__();
            }
            if (other.val.isNeg()) {
              return this.__xor__(other.__invert__()).__invert__();
            }
            var a = twos_complement(this);
            var b = twos_complement(other);
            extend(a, b);
            extend(b, a);
            var i = a.length - 1;
            var j = b.length - 1;
            var arr = [];
            while (i >= 0 && j >= 0) {
                arr.push(a[i] ^ b[j]);
                i--;
                j--;
            }
            arr.reverse();
            return fromArray(arr);
        } else if (batavia.isinstance(other, batavia.types.Bool)) {
            if (other.valueOf()) {
                return this.__xor__(new Int(1));
            }
            return this;
        } else {
            throw new batavia.builtins.TypeError("unsupported operand type(s) for ^: 'int' and '" + batavia.type_name(other) + "'");
        }
    };

    Int.prototype.__or__ = function(other) {
        if (batavia.isinstance(other, batavia.types.Int)) {
          if (this.val.eq(other.val)) {
              return this;
          }
          if (this.val.eq(-1) || other.val.eq(-1)) {
              return new Int(-1);
          }
          if (this.val.isZero()) {
              return other;
          }
          var a = twos_complement(this);
          var b = twos_complement(other);
          extend(a, b, this.val.isNeg());
          extend(b, a, other.val.isNeg());
          var i = a.length - 1;
          var j = b.length - 1;
          var arr = [];
          while (i >= 0 && j >= 0) {
              arr.push(a[i] | b[j]);
              i--;
              j--;
          }
          arr.reverse();
          if (this.val.isNeg() || other.val.isNeg()) {
              arr = invert(arr);
              return fromArray(arr).__add__(new Int(1)).__neg__();
          }
          return fromArray(arr);
        } else if (batavia.isinstance(other, batavia.types.Bool)) {
            if (other.valueOf()) {
                return this.__or__(new Int(1));
            }
            return this;
        } else {
            throw new batavia.builtins.TypeError("unsupported operand type(s) for |: 'int' and '" + batavia.type_name(other) + "'");
        }
    };

    /**************************************************
     * Inplace operators
     **************************************************/

    // Call the method named "f" with argument "other"; if a type error is raised, throw a different type error
    Int.prototype.__call_type_error_str__ = function(f, operand_str, other) {
        try {
            return this[f](other);
        } catch (error) {
            if (error instanceof batavia.builtins.TypeError) {
                throw new batavia.builtins.TypeError(
                    "unsupported operand type(s) for " + operand_str + ": 'int' and '" + batavia.type_name(other) + "'");
            } else {
                throw error;
            }
        }
    };


    Int.prototype.__ifloordiv__ = function(other) {
        return this.__call_type_error_str__('__floordiv__', "//=", other);
    };

    Int.prototype.__itruediv__ = function(other) {
        return this.__call_type_error_str__('__truediv__', "/=", other);
    };

    Int.prototype.__iadd__ = function(other) {
        return this.__call_type_error_str__('__add__', "+=", other);
    };

    Int.prototype.__isub__ = function(other) {
        return this.__call_type_error_str__('__sub__', "-=", other);
    };

    Int.prototype.__imul__ = function(other) {
        return this.__call_type_error_str__('__mul__', "*=", other);
    };

    Int.prototype.__imod__ = function(other) {
        return this.__call_type_error_str__('__mod__', "%=", other);
    };

    Int.prototype.__ipow__ = function(other) {
        return this.__pow__(other);
    };

    Int.prototype.__ilshift__ = function(other) {
        return this.__call_type_error_str__('__lshift__', "<<=", other);
    };

    Int.prototype.__irshift__ = function(other) {
        return this.__call_type_error_str__('__rshift__', ">>=", other);
    };

    Int.prototype.__iand__ = function(other) {
        return this.__call_type_error_str__('__and__', "&=", other);
    };

    Int.prototype.__ixor__ = function(other) {
        return this.__call_type_error_str__('__xor__', "^=", other);
    };

    Int.prototype.__ior__ = function(other) {
        return this.__call_type_error_str__('__or__', "|=", other);
    };

    /**************************************************
     * Methods
     **************************************************/

    Int.prototype.copy = function() {
        return new Int(this.valueOf());
    };

    Int.prototype.__trunc__ = function() {
        return this;
    };

    /**************************************************/

    return Int;
}();

batavia.MAX_FLOAT = new batavia.types.Int("179769313486231580793728971405303415079934132710037826936173778980444968292764750946649017977587207096330286416692887910946555547851940402630657488671505820681908902000708383676273854845817711531764475730270069855571366959622842914819860834936475292719074168444365510704342711559699508093042880177904174497791");<|MERGE_RESOLUTION|>--- conflicted
+++ resolved
@@ -78,11 +78,7 @@
                         batavia.types.Dict, batavia.types.List, batavia.types.Tuple,
                         batavia.types.NoneType, batavia.types.Str, batavia.types.NotImplementedType,
                         batavia.types.Range, batavia.types.Set, batavia.types.Slice,
-<<<<<<< HEAD
-                        batavia.types.Bytes
-=======
-                        batavia.types.Bytearray
->>>>>>> aac7cd27
+                        batavia.types.Bytes, batavia.types.Bytearray
                     ])) {
                 throw new batavia.builtins.TypeError("unorderable types: int() < " + batavia.type_name(other) + "()");
             } else if (batavia.isinstance(other, batavia.types.Bool)) {
