var PyObject = require('../core').Object
var exceptions = require('../core').exceptions
var version = require('../core').version
var type_name = require('../core').type_name
var create_pyclass = require('../core').create_pyclass
var None = require('../core').None
var NotImplemented = require('../core').NotImplemented

/*************************************************************************
 * A Python float type
 *************************************************************************/

function Float(val) {
    PyObject.call(this)

    this.val = val
}

create_pyclass(Float, 'float')

function python_modulo(n, M) {
    return ((n % M) + M) % M
}

var MAX_FLOAT = new Float('179769313486231580793728971405303415079934132710037826936173778980444968292764750946649017977587207096330286416692887910946555547851940402630657488671505820681908902000708383676273854845817711531764475730270069855571366959622842914819860834936475292719074168444365510704342711559699508093042880177904174497791')
var MIN_FLOAT = new Float('-179769313486231580793728971405303415079934132710037826936173778980444968292764750946649017977587207096330286416692887910946555547851940402630657488671505820681908902000708383676273854845817711531764475730270069855571366959622842914819860834936475292719074168444365510704342711559699508093042880177904174497791')

Float.prototype.MAX_FLOAT = MAX_FLOAT
Float.prototype.MIN_FLOAT = MIN_FLOAT

Float.prototype.__dir__ = function() {
    var types = require('../types')
    if (version.at_least(3.7)) {
        // Python 3.7 renames __setformat__ to __set_format__
        return new types.List(['__abs__', '__add__', '__bool__', '__class__', '__delattr__', '__dir__', '__divmod__', '__doc__', '__eq__', '__float__', '__floordiv__', '__format__', '__ge__', '__getattribute__', '__getformat__', '__getnewargs__', '__gt__', '__hash__', '__init__', '__init_subclass__', '__int__', '__le__', '__lt__', '__mod__', '__mul__', '__ne__', '__neg__', '__new__', '__pos__', '__pow__', '__radd__', '__rdivmod__', '__reduce__', '__reduce_ex__', '__repr__', '__rfloordiv__', '__rmod__', '__rmul__', '__round__', '__rpow__', '__rsub__', '__rtruediv__', '__set_format__', '__setattr__', '__sizeof__', '__str__', '__sub__', '__subclasshook__', '__truediv__', '__trunc__', 'as_integer_ratio', 'conjugate', 'fromhex', 'hex', 'imag', 'is_integer', 'real'])
    }
    if (version.at_least(3.6)) {
        // Python 3.6 adds classmethod object.__init_subclass__
        return new types.List(['__abs__', '__add__', '__bool__', '__class__', '__delattr__', '__dir__', '__divmod__', '__doc__', '__eq__', '__float__', '__floordiv__', '__format__', '__ge__', '__getattribute__', '__getformat__', '__getnewargs__', '__gt__', '__hash__', '__init__', '__init_subclass__', '__int__', '__le__', '__lt__', '__mod__', '__mul__', '__ne__', '__neg__', '__new__', '__pos__', '__pow__', '__radd__', '__rdivmod__', '__reduce__', '__reduce_ex__', '__repr__', '__rfloordiv__', '__rmod__', '__rmul__', '__round__', '__rpow__', '__rsub__', '__rtruediv__', '__setattr__', '__setformat__', '__sizeof__', '__str__', '__sub__', '__subclasshook__', '__truediv__', '__trunc__', 'as_integer_ratio', 'conjugate', 'fromhex', 'hex', 'imag', 'is_integer', 'real'])
    }
    return new types.List(['__abs__', '__add__', '__bool__', '__class__', '__delattr__', '__dir__', '__divmod__', '__doc__', '__eq__', '__float__', '__floordiv__', '__format__', '__ge__', '__getattribute__', '__getformat__', '__getnewargs__', '__gt__', '__hash__', '__init__', '__int__', '__le__', '__lt__', '__mod__', '__mul__', '__ne__', '__neg__', '__new__', '__pos__', '__pow__', '__radd__', '__rdivmod__', '__reduce__', '__reduce_ex__', '__repr__', '__rfloordiv__', '__rmod__', '__rmul__', '__round__', '__rpow__', '__rsub__', '__rtruediv__', '__setattr__', '__setformat__', '__sizeof__', '__str__', '__sub__', '__subclasshook__', '__truediv__', '__trunc__', 'as_integer_ratio', 'conjugate', 'fromhex', 'hex', 'imag', 'is_integer', 'real'])
}

/**************************************************
 * Javascript compatibility methods
 **************************************************/

Float.prototype.toString = function() {
    return this.__str__()
}

Float.prototype.valueOf = function() {
    return this.val
}

/**************************************************
 * Type conversions
 **************************************************/

Float.prototype.__bool__ = function() {
    return this.val !== 0.0
}

Float.prototype.__repr__ = function() {
    return this.__str__()
}

function scientific_notation_exponent_fix(exp) {
    // Python's negative exponent in scientific notation have a leading 0
    // Input is a float string (if not in scientific notation, nothing happens)
    if (exp.split('e-')[1] < 10) {
        exp = exp.replace('e-', 'e-0')
    }
    return exp
}

Float.prototype.__str__ = function() {
    if (!isFinite(this.val)) {
        if (isNaN(this.val)) {
            return 'nan'
        }
        if (this.val < 0) {
            return '-inf'
        }
        return 'inf'
    }

    var s
    if (this.val === 0) {
        if (1 / this.val === Infinity) {
            return '0.0'
        } else {
            return '-0.0'
        }
    } else if (this.val === Math.round(this.val)) {
        // Force scientific notation if abs(integer) > 1e16
        if (Math.abs(this.val) >= 1e16) {
            return scientific_notation_exponent_fix(this.val.toExponential())
        }

        s = this.val.toString()
        if (s.indexOf('.') < 0) {
            return s + '.0'
        }

        return s
    } else {
        s = this.val.toString()
        // Force conversion to scientific notation if dot is
        // located after 16 digits or if string starts with (-)0.0000
        if (s.indexOf('.') >= 16 || s.startswith('0.0000') || s.startswith('-0.0000')) {
            s = this.val.toExponential()
        }
        return scientific_notation_exponent_fix(s)
    }
}

Float.prototype.__float__ = function() {
    return this
}

/**************************************************
 * Comparison operators
 **************************************************/

Float.prototype.__lt__ = function(other) {
    var types = require('../types')

    if (other !== None) {
        if (types.isinstance(other, [
            types.Dict, types.List, types.Tuple,
            types.NoneType, types.Str, types.NotImplementedType,
            types.Range, types.Set, types.Slice,
            types.Bytes, types.Bytearray
        ])) {
            if (version.at_least('3.6')) {
                throw new exceptions.TypeError.$pyclass(
                    '\'<\' not supported between instances of \'float\' and \'' +
                    type_name(other) + '\''
                )
            } else {
                throw new exceptions.TypeError.$pyclass(
                    'unorderable types: float() < ' + type_name(other) + '()'
                )
            }
        } else {
            return this.valueOf() < other.valueOf()
        }
    } else {
        if (version.at_least('3.6')) {
            throw new exceptions.TypeError.$pyclass(
                '\'<\' not supported between instances of \'float\' and \'NoneType\''
            )
        } else {
            throw new exceptions.TypeError.$pyclass(
                'unorderable types: float() < NoneType()'
            )
        }
    }
}

Float.prototype.__le__ = function(other) {
    var types = require('../types')

    if (other !== None) {
        if (types.isinstance(other, [
            types.Dict, types.List, types.Tuple,
            types.NoneType, types.Str, types.NotImplementedType,
            types.Range, types.Set, types.Slice
        ])) {
            if (version.at_least('3.6')) {
                throw new exceptions.TypeError.$pyclass(
                    '\'<=\' not supported between instances of \'float\' and \'' +
                    type_name(other) + '\''
                )
            } else {
                throw new exceptions.TypeError.$pyclass(
                    'unorderable types: float() <= ' + type_name(other) + '()'
                )
            }
        } else {
            return this.valueOf() <= other.valueOf()
        }
    } else {
        if (version.at_least('3.6')) {
            throw new exceptions.TypeError.$pyclass(
                '\'<=\' not supported between instances of \'float\' and \'NoneType\''
            )
        } else {
            throw new exceptions.TypeError.$pyclass(
                'unorderable types: float() <= NoneType()'
            )
        }
    }
}

Float.prototype.__eq__ = function(other) {
    var types = require('../types')

    if (other !== null && !types.isinstance(other, types.Str)) {
        var val
        if (types.isinstance(other, types.Bool)) {
            if (other.valueOf()) {
                val = 1.0
            } else {
                val = 0.0
            }
        } else if (types.isinstance(other, types.Int)) {
            val = parseFloat(other.val)
        } else if (types.isinstance(other, types.Complex)) {
            return other.imag === 0 && this.valueOf() === other.real
        } else {
            val = other.valueOf()
        }
        return this.valueOf() === val
    }
    return false
}

Float.prototype.__ne__ = function(other) {
    return !this.__eq__(other)
}

Float.prototype.__gt__ = function(other) {
    var types = require('../types')

    if (other !== None) {
        if (types.isinstance(other, [
            types.Dict, types.List, types.Tuple,
            types.NoneType, types.Str, types.NotImplementedType,
            types.Range, types.Set, types.Slice
        ])) {
            if (version.at_least('3.6')) {
                throw new exceptions.TypeError.$pyclass(
                    '\'>\' not supported between instances of \'float\' and \'' +
                    type_name(other) + '\''
                )
            } else {
                throw new exceptions.TypeError.$pyclass(
                    'unorderable types: float() > ' + type_name(other) + '()'
                )
            }
        } else {
            return this.valueOf() > other.valueOf()
        }
    } else {
        if (version.at_least('3.6')) {
            throw new exceptions.TypeError.$pyclass(
                '\'>\' not supported between instances of \'float\' and \'NoneType\''
            )
        } else {
            throw new exceptions.TypeError.$pyclass(
                'unorderable types: float() > NoneType()'
            )
        }
    }
}

Float.prototype.__ge__ = function(other) {
    var types = require('../types')

    if (other !== None) {
        if (types.isinstance(other, [
            types.Dict, types.List, types.Tuple,
            types.NoneType, types.Str, types.NotImplementedType,
            types.Range, types.Set, types.Slice,
            types.Bytes, types.Bytearray
        ])) {
            if (version.at_least('3.6')) {
                throw new exceptions.TypeError.$pyclass(
                    '\'>=\' not supported between instances of \'float\' and \'' +
                    type_name(other) + '\''
                )
            } else {
                throw new exceptions.TypeError.$pyclass(
                    'unorderable types: float() >= ' + type_name(other) + '()'
                )
            }
        } else {
            return this.valueOf() >= other.valueOf()
        }
    } else {
        if (version.at_least('3.6')) {
            throw new exceptions.TypeError.$pyclass(
                '\'>=\' not supported between instances of \'float\' and \'NoneType\''
            )
        } else {
            throw new exceptions.TypeError.$pyclass(
                'unorderable types: float() >= NoneType()'
            )
        }
    }
}

Float.prototype.__contains__ = function(other) {
    return false
}

/**************************************************
 * Unary operators
 **************************************************/

Float.prototype.__pos__ = function() {
    return new Float(+this.valueOf())
}

Float.prototype.__neg__ = function() {
    return new Float(-this.valueOf())
}

Float.prototype.__not__ = function() {
    var types = require('../types')
    return new types.Bool(!this.valueOf())
}

Float.prototype.__invert__ = function() {
    throw new exceptions.TypeError.$pyclass("bad operand type for unary ~: 'float'")
}

Float.prototype.__abs__ = function() {
    return new Float(Math.abs(this.valueOf()))
}

/**************************************************
 * Binary operators
 **************************************************/

Float.prototype.__pow__ = function(other) {
    var types = require('../types')

    if (types.isinstance(other, types.Bool)) {
        if (other.valueOf()) {
            return new Float(Math.pow(this.valueOf(), 1))
        } else {
            return new Float(Math.pow(this.valueOf(), 0))
        }
    } else if (types.isinstance(other, [Float, types.Int])) {
        if (this.valueOf() === 0 && other.valueOf() < 0) {
            throw new exceptions.ZeroDivisionError.$pyclass('0.0 cannot be raised to a negative power')
        } else {
            return new Float(Math.pow(this.valueOf(), other.valueOf()))
        }
    } else {
        return NotImplemented
    }
}

Float.prototype.__div__ = function(other) {
    return this.__truediv__(other)
}

Float.prototype.__floordiv__ = function(other) {
    var types = require('../types')

    if (types.isinstance(other, types.Int)) {
        if (!other.val.isZero()) {
            return new Float(Math.floor(this.valueOf() / other.valueOf()))
        } else {
            throw new exceptions.ZeroDivisionError.$pyclass('float divmod()')
        }
    } else if (types.isinstance(other, Float)) {
        if (other.valueOf()) {
            return new Float(Math.floor(this.valueOf() / other.valueOf()))
        } else {
            throw new exceptions.ZeroDivisionError.$pyclass('float divmod()')
        }
    } else if (types.isinstance(other, types.Bool)) {
        if (other.valueOf()) {
            return new Float(Math.floor(this.valueOf()))
        } else {
            throw new exceptions.ZeroDivisionError.$pyclass('float divmod()')
        }
    } else {
        return NotImplemented
    }
}

Float.prototype.__truediv__ = function(other) {
    var types = require('../types')

    if (types.isinstance(other, types.Int)) {
        if (!other.val.isZero()) {
            return new Float(this.valueOf() / other.valueOf())
        } else {
            throw new exceptions.ZeroDivisionError.$pyclass('float division by zero')
        }
    } else if (types.isinstance(other, Float)) {
        if (other.valueOf()) {
            return new Float(this.valueOf() / other.valueOf())
        } else {
            throw new exceptions.ZeroDivisionError.$pyclass('float division by zero')
        }
    } else if (types.isinstance(other, types.Bool)) {
        if (other.valueOf()) {
            return new Float(this.valueOf())
        } else {
            throw new exceptions.ZeroDivisionError.$pyclass('float division by zero')
        }
    } else {
        return NotImplemented
    }
}

Float.prototype.__mul__ = function(other) {
    var types = require('../types')

    if (other === null) {
        return NotImplemented
    } else if (types.isinstance(other, types.Bool)) {
        if (other.valueOf()) {
            return new Float(this.valueOf() * 1)
        } else {
            return new Float(this.valueOf() * 0)
        }
    } else if (types.isinstance(other, [Float, types.Int])) {
        return new Float(this.valueOf() * other.__float__().valueOf())
    } else {
        return NotImplemented
    }
}

Float.prototype.__mod__ = function(other) {
    var types = require('../types')

    if (types.isinstance(other, types.Int)) {
        if (other.val.isZero()) {
            throw new exceptions.ZeroDivisionError.$pyclass('float modulo')
        } else {
            var thisNum = this.valueOf()
            var otherNum = parseFloat(other.val)
            var result = new Float(python_modulo(thisNum, otherNum))
            if (otherNum > MAX_FLOAT || otherNum < MIN_FLOAT || result.toString() === 'nan' || result.toString() === 'inf' || result.toString() === '-inf') {
                throw new exceptions.OverflowError.$pyclass(
                    'int too large to convert to float'
                )
            }
            if ((otherNum > thisNum && thisNum > 0) || (thisNum > otherNum && thisNum < 0) || thisNum === 0) {
                return new Float(thisNum)
            }
            if (result.valueOf() === 0 && (thisNum % otherNum) + otherNum === otherNum) {
                return new Float(otherNum)
            }
            return result
        }
    } else if (types.isinstance(other, Float)) {
        if (other.valueOf() === 0) {
            throw new exceptions.ZeroDivisionError.$pyclass('float modulo')
        } else {
            return new Float(python_modulo(this.valueOf(), other.valueOf()))
        }
    } else if (types.isinstance(other, types.Bool)) {
        if (other.valueOf()) {
            return new Float(python_modulo(this.valueOf(), other.valueOf()))
        } else {
            throw new exceptions.ZeroDivisionError.$pyclass('float modulo')
        }
    } else {
        return NotImplemented
    }
}

Float.prototype.__add__ = function(other) {
    var types = require('../types')

    if (types.isinstance(other, [types.Int, Float])) {
        var value = new Float(this.valueOf() + parseFloat(other.valueOf()))
        if (value.toString() === 'inf' || value.toString() === '-inf') {
            throw new exceptions.OverflowError.$pyclass(
                'int too large to convert to float'
            )
        }
        return value
    } else if (types.isinstance(other, types.Bool)) {
        if (other.valueOf()) {
            return new Float(this.valueOf() + 1.0)
        } else {
            return new Float(this.valueOf())
        }
    } else {
        return NotImplemented
    }
}

Float.prototype.__sub__ = function(other) {
    var types = require('../types')

    if (types.isinstance(other, [types.Int, Float])) {
        var value = new Float(this.valueOf() - other.valueOf())
        if (value.toString() === 'inf' || value.toString() === '-inf') {
            throw new exceptions.OverflowError.$pyclass(
                'int too large to convert to float'
            )
        }
        return value
    } else if (types.isinstance(other, types.Bool)) {
        if (other.valueOf()) {
            return new Float(this.valueOf() - 1.0)
        } else {
            return new Float(this.valueOf())
        }
    } else if (types.isinstance(other, types.Complex)) {
        var real = new Float(this.valueOf() - other.real)
        return new types.Complex(real.valueOf(), -other.imag.valueOf())
    } else {
        return NotImplemented
    }
}

Float.prototype.__getitem__ = function(other) {
    throw new exceptions.TypeError.$pyclass("'float' object is not subscriptable")
}

/**************************************************
 * Right-hand operators
 **************************************************/

Float.prototype.__radd__ = function(other) {
    return this.__add__(other)
}

Float.prototype.__rfloordiv__ = function(other) {
    return NotImplemented
}

Float.prototype.__rmod__ = function(other) {
    return NotImplemented
}

Float.prototype.__rmul__ = function(other) {
    return this.__mul__(other)
}

Float.prototype.__rpow__ = function(other) {
    return NotImplemented
}

Float.prototype.__rsub__ = function(other) {
    return NotImplemented
}

Float.prototype.__rtruediv__ = function(other) {
    return NotImplemented
}

/**************************************************
 * Methods
 **************************************************/

Float.prototype.copy = function() {
    return new Float(this.valueOf())
}

Float.prototype.is_integer = function() {
    var types = require('../types')

    return new types.Bool(Number.isInteger(this.valueOf()))
}

Float.prototype.__trunc__ = function() {
    var types = require('../types')

    return new types.Int(Math.trunc(this.valueOf()))
}

<<<<<<< HEAD
=======
Float.prototype.__format__ = function(value, formatSpecifier) {
    if(formatSpecifier === ""){
        return value.__str__()
    }
    throw new exceptions.ValueError.$pyclass('ValueError: Unknown format code' +  formatSpecifier + 'for object of type ' + className)
}

>>>>>>> 1cfab4f9
/**************************************************
 * Module exports
 **************************************************/

module.exports = {
    Float: Float,
    scientific_notation_exponent_fix: scientific_notation_exponent_fix
}<|MERGE_RESOLUTION|>--- conflicted
+++ resolved
@@ -562,16 +562,13 @@
     return new types.Int(Math.trunc(this.valueOf()))
 }
 
-<<<<<<< HEAD
-=======
 Float.prototype.__format__ = function(value, formatSpecifier) {
     if(formatSpecifier === ""){
         return value.__str__()
     }
-    throw new exceptions.ValueError.$pyclass('ValueError: Unknown format code' +  formatSpecifier + 'for object of type ' + className)
-}
-
->>>>>>> 1cfab4f9
+    throw new exceptions.ValueError.$pyclass('ValueError: Unknown format code' +  formatSpecifier + 'for object of type float')
+}
+
 /**************************************************
  * Module exports
  **************************************************/
