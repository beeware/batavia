var PyObject = require('../core').Object;
var Type = require('../core').Type;

<<<<<<< HEAD
/*************************************************************************
 * A Python module type
 *************************************************************************/

function Module(name, locals) {
    PyObject.call(this);

    this.__name__ = name;
    for (var key in locals) {
        if (locals.hasOwnProperty(key)) {
            this[key] = locals[key];
        }
=======
batavia.types.Module = function() {
    function Module(name, filename, package) {
        this.__name__ = name;
        this.__file__ = filename;
        this.__package__ = package;
>>>>>>> dd82a9ed
    }
}

Module.prototype = Object.create(PyObject.prototype);
Module.prototype.__class__ = new Type('module');
Module.prototype.constructor = Module;

<<<<<<< HEAD
/**************************************************
 * Module exports
 **************************************************/
=======
    Module.prototype = Object.create(batavia.types.JSDict.prototype);
    Module.prototype.__class__ = new batavia.types.Type('module');
>>>>>>> dd82a9ed

module.exports = Module;<|MERGE_RESOLUTION|>--- conflicted
+++ resolved
@@ -1,40 +1,31 @@
 var PyObject = require('../core').Object;
 var Type = require('../core').Type;
+var JSDict = require('./JSDict');
 
-<<<<<<< HEAD
 /*************************************************************************
  * A Python module type
  *************************************************************************/
 
-function Module(name, locals) {
-    PyObject.call(this);
+function Module(name, filename, pkg) {
+    JSDict.call(this);
 
     this.__name__ = name;
-    for (var key in locals) {
-        if (locals.hasOwnProperty(key)) {
-            this[key] = locals[key];
-        }
-=======
-batavia.types.Module = function() {
-    function Module(name, filename, package) {
-        this.__name__ = name;
-        this.__file__ = filename;
-        this.__package__ = package;
->>>>>>> dd82a9ed
-    }
+    this.__file__ = filename;
+    this.__package__ = pkg;
+
+    // for (var key in locals) {
+    //     if (locals.hasOwnProperty(key)) {
+    //         this[key] = locals[key];
+    //     }
+    // }
 }
 
-Module.prototype = Object.create(PyObject.prototype);
+Module.prototype = Object.create(JSDict.prototype);
 Module.prototype.__class__ = new Type('module');
 Module.prototype.constructor = Module;
 
-<<<<<<< HEAD
 /**************************************************
  * Module exports
  **************************************************/
-=======
-    Module.prototype = Object.create(batavia.types.JSDict.prototype);
-    Module.prototype.__class__ = new batavia.types.Type('module');
->>>>>>> dd82a9ed
 
 module.exports = Module;