var constants = require('../core').constants;
var PyObject = require('../core').Object;
var Type = require('../core').Type;
var exceptions = require('../core').exceptions;
var callables = require('../core').callables;
var type_name = require('../core').type_name;
var TupleIterator = require('./TupleIterator');

/*************************************************************************
 * A Python Tuple type
 *************************************************************************/

function Tuple(length){
    PyObject.call(this);

    if (arguments.length === 0) {
        this.push.apply(this);
    } else if (arguments.length === 1) {
        // Fast-path for native Array objects.
        if (Array.isArray(arguments[0])) {
            this.push.apply(this, arguments[0]);
        } else {
            var builtins = require('../builtins');
            var iterobj = builtins.iter([arguments[0]], null);
            var self = this;
            callables.iter_for_each(iterobj, function(val) {
                self.push(val);
            });
        }
    } else {
        throw new exceptions.TypeError.$pyclass('tuple() takes at most 1 argument (' + arguments.length + ' given)');
    }
}

function Array_() {}

Array_.prototype = [];

Tuple.prototype = Object.create(Array_.prototype);
Tuple.prototype.length = 0;
Tuple.prototype.__class__ = new Type('tuple');
Tuple.prototype.__class__.$pyclass = Tuple;
Tuple.prototype.constructor = Tuple;

/**************************************************
 * Javascript compatibility methods
 **************************************************/

Tuple.prototype.toString = function() {
    return this.__str__();
}

/**************************************************
 * Type conversions
 **************************************************/

Tuple.prototype.__iter__ = function() {
    return new TupleIterator(this);
}

Tuple.prototype.__len__ = function () {
    return this.length;
}

Tuple.prototype.__repr__ = function() {
    return this.__str__();
}

Tuple.prototype.__str__ = function() {
    var builtins = require('../builtins');

    return '(' + this.map(function(obj) {
            return builtins.repr([obj], null);
        }).join(', ') + (this.length === 1 ? ',)' : ')');
}

/**************************************************
 * Comparison operators
 **************************************************/

Tuple.prototype.__lt__ = function(other) {
    var types = require('../types');

    if (!types.isinstance(other, types.Tuple)) {
        throw new exceptions.TypeError.$pyclass('unorderable types: tuple() < ' + type_name(other) + '()')
    }
    if (this.length == 0 && other.length > 0) {
        return new types.Bool(true);
    }
    for (var i = 0; i < this.length; i++) {
        if (i >= other.length) {
            return new types.Bool(false);
        }
        if (this[i].__lt__(other[i]).valueOf()) {
            return new types.Bool(true);
        } else if (this[i].__eq__(other[i]).valueOf()) {
            continue;
        } else {
            return new types.Bool(false);
        }
    }
    return new types.Bool(this.length < other.length);
}

Tuple.prototype.__le__ = function(other) {
    return this.__lt__(other).__or__(this.__eq__(other));
}

Tuple.prototype.__eq__ = function(other) {
    var types = require('../types');

    if (!types.isinstance(other, types.Tuple)) {
        return new types.Bool(false);
    }
    if (this.length != other.length) {
        return new types.Bool(false);
    }
    for (var i = 0; i < this.length; i++) {
        if (!this[i].__eq__(other[i]).valueOf()) {
            return new types.Bool(false);
        }
    }
    return new types.Bool(true);
}

Tuple.prototype.__ne__ = function(other) {
    return this.__eq__(other).__not__();
}

Tuple.prototype.__gt__ = function(other) {
    var types = require('../types');

    if (!types.isinstance(other, types.Tuple)) {
        throw new exceptions.TypeError.$pyclass('unorderable types: tuple() > ' + type_name(other) + '()')
    }
    if (this.length == 0 && other.length > 0) {
        return new types.Bool(false);
    }
    for (var i = 0; i < this.length; i++) {
        if (i >= other.length) {
            return new types.Bool(true);
        }
        if (this[i].__lt__(other[i]).valueOf()) {
            return new types.Bool(false);
        } else if (this[i].__eq__(other[i]).valueOf()) {
            continue;
        } else {
            return new types.Bool(true);
        }
    }
    return new types.Bool(this.length > other.length);
}

Tuple.prototype.__ge__ = function(other) {
    return this.__gt__(other).__or__(this.__eq__(other));
}

Tuple.prototype.__contains__ = function(other) {
    return this.valueOf().index(other) !== -1;
}

/**************************************************
 * Unary operators
 **************************************************/

Tuple.prototype.__pos__ = function() {
    throw new exceptions.TypeError.$pyclass("bad operand type for unary +: 'tuple'");
}

Tuple.prototype.__neg__ = function() {
    throw new exceptions.TypeError.$pyclass("bad operand type for unary -: 'tuple'");
}

Tuple.prototype.__not__ = function() {
    return this.__bool__().__not__();
}

Tuple.prototype.__invert__ = function() {
    throw new exceptions.TypeError.$pyclass("bad operand type for unary ~: 'tuple'");
}

Tuple.prototype.__bool__ = function() {
    var types = require('../types');
    return new types.Bool(this.length > 0);
}

/**************************************************
 * Binary operators
 **************************************************/

Tuple.prototype.__pow__ = function(other) {
    throw new exceptions.TypeError.$pyclass("unsupported operand type(s) for ** or pow(): 'tuple' and '" + type_name(other) + "'");
}

Tuple.prototype.__div__ = function(other) {
    return this.__truediv__(other);
}

Tuple.prototype.__floordiv__ = function(other) {
    throw new exceptions.TypeError.$pyclass("unsupported operand type(s) for //: 'tuple' and '" + type_name(other) + "'");
}

Tuple.prototype.__truediv__ = function(other) {
    throw new exceptions.TypeError.$pyclass("unsupported operand type(s) for /: 'tuple' and '" + type_name(other) + "'");
}

Tuple.prototype.__mul__ = function(other) {
    var types = require('../types');

    if (types.isinstance(other, types.Int)) {
        var result = new Tuple();
        for (var i = 0; i < other.valueOf(); i++) {
            result.extend(this);
        }
        return result;
    } else if (types.isinstance(other, types.Bool)) {
        if (other.valueOf()) {
            return this.copy();
        } else {
            return new Tuple();
        }
    } else {
        throw new exceptions.TypeError.$pyclass("can't multiply sequence by non-int of type '" + type_name(other) + "'");
    }
}

Tuple.prototype.__mod__ = function(other) {
    throw new exceptions.TypeError.$pyclass("unsupported operand type(s) for %: 'tuple' and '" + type_name(other) + "'");
}

Tuple.prototype.__add__ = function(other) {
    var types = require('../types');

	if (!types.isinstance(other, types.Tuple)) {
		throw new exceptions.TypeError.$pyclass('can only concatenate tuple (not "' + type_name(other) + '") to tuple')
	} else {
		var result = new Tuple();
		for (var i = 0; i < this.length; i++){
			result.push(this[i]);
		}

		for (var i = 0; i < other.length; i++){
			result.push(other[i]);
		}

		return result;
	}
}

Tuple.prototype.__sub__ = function(other) {
    throw new exceptions.TypeError.$pyclass("unsupported operand type(s) for -: 'tuple' and '" + type_name(other) + "'");
}

Tuple.prototype.__getitem__ = function(index) {
    var types = require('../types');

	if (types.isinstance(index, types.Int)) {
        var idx = index.int32();
        if (idx < 0) {
            if (-idx > this.length) {
                throw new exceptions.IndexError.$pyclass("tuple index out of range");
            } else {
                return this[this.length + idx];
            }
        } else {
            if (idx >= this.length) {
                throw new exceptions.IndexError.$pyclass("tuple index out of range");
            } else {
                return this[idx];
            }
        }
    } else if (types.isinstance(index, types.Slice)) {
        var start, stop, step;
        start = index.start;

        if (index.stop === null) {
            stop = this.length;
        } else {
            stop = index.stop;
        }

        step = index.step;

        if (step != 1) {
            throw new exceptions.NotImplementedError.$pyclass("Tuple.__getitem__ with a stepped slice has not been implemented");
        }

        return new Tuple(Array_.prototype.slice.call(this, start, stop));
    } else {
        var msg = "tuple indices must be integers or slices, not ";
        if (constants.BATAVIA_MAGIC == constants.BATAVIA_MAGIC_34) {
            msg = "tuple indices must be integers, not ";
        }
        throw new exceptions.TypeError.$pyclass(msg + type_name(index));
		}
}

Tuple.prototype.__lshift__ = function(other) {
    throw new exceptions.NotImplementedError.$pyclass("Tuple.__lshift__ has not been implemented");
}

Tuple.prototype.__rshift__ = function(other) {
    throw new exceptions.NotImplementedError.$pyclass("Tuple.__rshift__ has not been implemented");
}

Tuple.prototype.__and__ = function(other) {
    throw new exceptions.TypeError.$pyclass("unsupported operand type(s) for &: 'tuple' and '" + type_name(other) + "'");
}

Tuple.prototype.__xor__ = function(other) {
<<<<<<< HEAD
    throw new exceptions.NotImplementedError.$pyclass("Tuple.__xor__ has not been implemented");
=======
    throw new exceptions.TypeError("unsupported operand type(s) for ^: 'tuple' and '" + type_name(other) + "'");
>>>>>>> 9ec99ade
}

Tuple.prototype.__or__ = function(other) {
    throw new exceptions.NotImplementedError.$pyclass("Tuple.__or__ has not been implemented");
}

/**************************************************
 * Inplace operators
 **************************************************/

Tuple.prototype.__ifloordiv__ = function(other) {
    throw new exceptions.TypeError.$pyclass("unsupported operand type(s) for //=: 'tuple' and '" + type_name(other) + "'");
}

Tuple.prototype.__itruediv__ = function(other) {
    throw new exceptions.TypeError.$pyclass("unsupported operand type(s) for /=: 'tuple' and '" + type_name(other) + "'");
}

Tuple.prototype.__iadd__ = function(other) {
    throw new exceptions.NotImplementedError.$pyclass("Tuple.__iadd__ has not been implemented");
}

Tuple.prototype.__isub__ = function(other) {
    throw new exceptions.TypeError.$pyclass("unsupported operand type(s) for -=: 'tuple' and '" + type_name(other) + "'");
}

Tuple.prototype.__imul__ = function(other) {
    throw new exceptions.NotImplementedError.$pyclass("Tuple.__imul__ has not been implemented");
}

Tuple.prototype.__imod__ = function(other) {
    throw new exceptions.TypeError.$pyclass("unsupported operand type(s) for %=: 'tuple' and '" + type_name(other) + "'");
}

Tuple.prototype.__ipow__ = function(other) {
    throw new exceptions.TypeError.$pyclass("unsupported operand type(s) for ** or pow(): 'tuple' and '" + type_name(other) + "'");
}

Tuple.prototype.__ilshift__ = function(other) {
    throw new exceptions.NotImplementedError.$pyclass("Tuple.__ilshift__ has not been implemented");
}

Tuple.prototype.__irshift__ = function(other) {
    throw new exceptions.NotImplementedError.$pyclass("Tuple.__irshift__ has not been implemented");
}

Tuple.prototype.__iand__ = function(other) {
    throw new exceptions.NotImplementedError.$pyclass("Tuple.__iand__ has not been implemented");
}

Tuple.prototype.__ixor__ = function(other) {
    throw new exceptions.NotImplementedError.$pyclass("Tuple.__ixor__ has not been implemented");
}

Tuple.prototype.__ior__ = function(other) {
    throw new exceptions.NotImplementedError.$pyclass("Tuple.__ior__ has not been implemented");
}

/**************************************************
 * Methods
 **************************************************/

Tuple.prototype.copy = function() {
    return new Tuple(this);
}

Tuple.prototype.count = function(value) {
    if (arguments.length !== 1) {
        throw new exceptions.TypeError.$pyclass("count() takes exactly one argument (" + arguments.length + " given)");
    }
    var count = 0;
    for (var i = 0; i < this.length; ++i) {
        if (this[i].__eq__(value)) {
            count++;
        }
    }
    return count;
}

Tuple.prototype.index = function(value, start, stop) {
    if (arguments.length < 1) {
        throw new exceptions.TypeError.$pyclass("index() takes at least 1 argument (" + arguments.length + " given)");
    } else if (arguments.length > 3) {
        throw new exceptions.TypeError.$pyclass("index() takes at most 3 arguments (" + arguments.length + " given)");
    }
    for (var i = (start || 0); i < (stop || this.length); ++i) {
        if (this[i].__eq__(value)) {
            return i;
        }
    }
    throw new exceptions.ValueError.$pyclass("tuple.index(x): x not in tuple");
}

/**************************************************
 * Module exports
 **************************************************/

module.exports = Tuple;<|MERGE_RESOLUTION|>--- conflicted
+++ resolved
@@ -308,11 +308,7 @@
 }
 
 Tuple.prototype.__xor__ = function(other) {
-<<<<<<< HEAD
-    throw new exceptions.NotImplementedError.$pyclass("Tuple.__xor__ has not been implemented");
-=======
-    throw new exceptions.TypeError("unsupported operand type(s) for ^: 'tuple' and '" + type_name(other) + "'");
->>>>>>> 9ec99ade
+    throw new exceptions.TypeError.$pyclass("unsupported operand type(s) for ^: 'tuple' and '" + type_name(other) + "'");
 }
 
 Tuple.prototype.__or__ = function(other) {
