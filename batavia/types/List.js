--- conflicted
+++ resolved
@@ -681,8 +681,6 @@
     return count
 }
 
-<<<<<<< HEAD
-=======
 List.prototype.index = function(value, start, stop) {
     if (arguments.length < 1) {
         throw new exceptions.TypeError.$pyclass('index() takes at least 1 argument (' + arguments.length + ' given)')
@@ -708,7 +706,6 @@
     throw new exceptions.ValueError.$pyclass('list.index(x): x not in list')
 }
 
->>>>>>> 4ea5f914
 function validateIndexType(index) {
     var types = require('../types')
     if (!types.isinstance(index, types.Int)) {
