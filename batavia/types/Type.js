
/*************************************************************************
 * get the argument type name as a string
 *************************************************************************/

batavia.type_name = function(arg) {
    var type_name;

    switch (typeof arg) {
        case 'boolean':
            type_name = 'bool';
            break;
        case 'number':
            type_name = 'Native number';
            break;
        case 'string':
            type_name = 'str';
            break;
        case 'object':
            if (arg === null || arg === batavia.types.NoneType) {
                type_name = 'NoneType';
            } else if (arg instanceof batavia.types.List) {
                type_name = 'list';
            } else if (arg instanceof batavia.types.Tuple) {
                type_name = 'tuple';
            } else if (arg instanceof batavia.types.Dict) {
                type_name = 'dict';
            } else if (arg instanceof batavia.types.Int) {
                type_name = 'int';
            } else if (arg instanceof batavia.types.Bool) {
                type_name = 'bool';
            } else if (arg instanceof batavia.types.Float) {
                type_name = 'float';
<<<<<<< HEAD
			} else if (arg instanceof batavia.types.Set) {
				type_name = 'set';
=======
            } else if (arg instanceof batavia.types.Complex) {
                type_name = 'complex';
            } else if (arg instanceof batavia.types.FrozenSet) {
                type_name = 'frozenset';
            } else if (arg instanceof batavia.types.Set) {
                type_name = 'set';
            } else if (arg instanceof batavia.types.Bytes) {
                type_name = 'bytes';
            } else if (arg instanceof batavia.types.ByteArray) {
                type_name = 'bytearray';
>>>>>>> e58193ad
            } else {
                type_name = 'Native object';
            }
    }

    return type_name;
};


batavia.types.Type = function() {
    function Type(name) {
        this.name = name;
    }

    Type.prototype = Object.create(Object.prototype);

    Type.prototype.toString = function() {
        return this.name;
    };

    Type.prototype.__str__ = function() {
        return this.toString();
    };

    Type.prototype.valueOf = function() {
        return this.prototype;
    };

    Type.prototype.constructor = Type;

    return Type;
}();<|MERGE_RESOLUTION|>--- conflicted
+++ resolved
@@ -31,10 +31,6 @@
                 type_name = 'bool';
             } else if (arg instanceof batavia.types.Float) {
                 type_name = 'float';
-<<<<<<< HEAD
-			} else if (arg instanceof batavia.types.Set) {
-				type_name = 'set';
-=======
             } else if (arg instanceof batavia.types.Complex) {
                 type_name = 'complex';
             } else if (arg instanceof batavia.types.FrozenSet) {
@@ -45,7 +41,6 @@
                 type_name = 'bytes';
             } else if (arg instanceof batavia.types.ByteArray) {
                 type_name = 'bytearray';
->>>>>>> e58193ad
             } else {
                 type_name = 'Native object';
             }
