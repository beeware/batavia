var BigNumber = require('bignumber.js')

var PyObject = require('../core').Object
var exceptions = require('../core').exceptions
var create_pyclass = require('../core').create_pyclass

/**************************************************
 * Range Iterator
 **************************************************/

function RangeIterator(data) {
    PyObject.call(this)
    this.index = data.start
    this.step = data.step
    this.stop = data.stop
}

create_pyclass(RangeIterator, 'range_iterator')

RangeIterator.prototype.__next__ = function() {
    var types = require('../types')

    var retval = new BigNumber(this.index)
    if ((this.step.gt(0) && this.index.lt(this.stop)) ||
        (this.step.lt(0) && this.index.gt(this.stop))) {
        this.index = this.index.add(this.step)
        return new types.Int(retval)
    }
    throw new exceptions.StopIteration.$pyclass()
}

RangeIterator.prototype.__str__ = function() {
    return '<range_iterator object at 0x99999999>'
}

<<<<<<< HEAD
RangeIterator.prototype.__format__ = function(value, specifier) {
    if(specifier && specifier !== ""){
        throw new exceptions.TypeError.$pyclass("unsupported format string passed to range_iterator.__format__")
    }
    return value; 
=======
RangeIterator.prototype.__format__ = function(value, formatSpecifier) {
    if(formatSpecifier === ""){
        return value.__str__()
    }
    throw new exceptions.ValueError.$pyclass('ValueError: Unknown format code' +  formatSpecifier + 'for object of type ' + className)
>>>>>>> 1cfab4f9
}

/**************************************************
 * Module exports
 **************************************************/

module.exports = RangeIterator<|MERGE_RESOLUTION|>--- conflicted
+++ resolved
@@ -33,19 +33,11 @@
     return '<range_iterator object at 0x99999999>'
 }
 
-<<<<<<< HEAD
-RangeIterator.prototype.__format__ = function(value, specifier) {
-    if(specifier && specifier !== ""){
-        throw new exceptions.TypeError.$pyclass("unsupported format string passed to range_iterator.__format__")
-    }
-    return value; 
-=======
 RangeIterator.prototype.__format__ = function(value, formatSpecifier) {
     if(formatSpecifier === ""){
         return value.__str__()
     }
-    throw new exceptions.ValueError.$pyclass('ValueError: Unknown format code' +  formatSpecifier + 'for object of type ' + className)
->>>>>>> 1cfab4f9
+    throw new exceptions.ValueError.$pyclass('ValueError: Unknown format code' +  formatSpecifier + 'for object of type range_iterator')
 }
 
 /**************************************************
