--- conflicted
+++ resolved
@@ -425,19 +425,11 @@
     }
 }
 
-<<<<<<< HEAD
-Set.prototype.__format__ = function(value, specifier) {
-    if(specifier && specifier !== ""){
-        throw new exceptions.TypeError.$pyclass("unsupported format string passed to set.__format__")
-    }
-    return value; 
-=======
 Set.prototype.__format__ = function(value, formatSpecifier) {
     if(formatSpecifier === ""){
         return value.__str__()
     }
-    throw new exceptions.ValueError.$pyclass('ValueError: Unknown format code' +  formatSpecifier + 'for object of type ' + className)
->>>>>>> 1cfab4f9
+    throw new exceptions.ValueError.$pyclass('ValueError: Unknown format code' +  formatSpecifier + 'for object of type set')
 }
 
 /**************************************************
