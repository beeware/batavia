--- conflicted
+++ resolved
@@ -203,33 +203,6 @@
     }
 }
 
-<<<<<<< HEAD
-Range.prototype.__add__ = function(other) {
-    var msg = 'unsupported operand type(s) for +: '
-    throw new exceptions.TypeError.$pyclass(msg +
-                                            '\'' + type_name(this) +
-                                            '\' and \'' +
-                                            type_name(other) + '\'')
-}
-
-Range.prototype.__and__ = function(other) {
-    var msg = 'unsupported operand type(s) for &: '
-    throw new exceptions.TypeError.$pyclass(msg +
-                                            '\'' + type_name(this) +
-                                            '\' and \'' +
-                                            type_name(other) + '\'')
-}
-
-Range.prototype.__matmul__ = function(other) {
-    var msg = 'unsupported operand type(s) for @: '
-    throw new exceptions.TypeError.$pyclass(msg +
-        '\'' + type_name(this) +
-        '\' and \'' +
-        type_name(other) + '\'')
-}
-
-=======
->>>>>>> 6ca5932e
 /**************************************************
  * Module exports
  **************************************************/
