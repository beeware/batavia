--- conflicted
+++ resolved
@@ -14,7 +14,7 @@
 
     Dict.prototype.constructor = Dict;
     Dict.__name__ = '__dict__';
-    
+
     /**************************************************
      * Javascript compatibility methods
      **************************************************/
@@ -52,7 +52,6 @@
      **************************************************/
 
     Dict.prototype.__lt__ = function(other) {
-<<<<<<< HEAD
          if (other !== null) {
              if (batavia.isinstance(other, [
                          batavia.types.Bool, batavia.types.Dict, batavia.types.Float,
@@ -83,13 +82,6 @@
          } else {
              throw new batavia.builtins.TypeError("unorderable types: dict() <= NoneType()");
          }
-=======
-        throw new batavia.builtins.TypeError("unorderable types: dict() < "+ batavia.type_name(other) + "()");
-    };
-
-    Dict.prototype.__le__ = function(other) {
-        throw new batavia.builtins.TypeError("unorderable types: dict() <= "+ batavia.type_name(other) + "()");
->>>>>>> c80be169
     };
 
     Dict.prototype.__eq__ = function(other) {
