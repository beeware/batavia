--- conflicted
+++ resolved
@@ -13,12 +13,6 @@
     Dict.prototype = Object.create(Object.prototype);
     Dict.prototype.__class__ = new batavia.types.Type('dict');
 
-<<<<<<< HEAD
-=======
-    Dict.prototype.constructor = Dict;
-    Dict.__name__ = '__dict__';
-
->>>>>>> 6e030874
     /**************************************************
      * Javascript compatibility methods
      **************************************************/
