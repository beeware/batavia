/*************************************************************************
 * A Python dict type
 *************************************************************************/

batavia.types.Dict = function() {
    function Dict(args, kwargs) {
        Object.call(this);
        if (args) {
            this.update(args);
        }
    }

    Dict.prototype = Object.create(Object.prototype);

    Dict.prototype.constructor = Dict;
    Dict.__name__ = '__dict__';
    
    /**************************************************
     * Javascript compatibility methods
     **************************************************/

    Dict.prototype.toString = function () {
        return this.__str__();
    };

    /**************************************************
     * Type conversions
     **************************************************/

    Dict.prototype.__bool__ = function() {
        return this.size() !== 0;
    };

    Dict.prototype.__repr__ = function() {
        return this.__str__();
    };

    Dict.prototype.__str__ = function () {
        var result = "{", values = [];
        for (var key in this) {
            if (this.hasOwnProperty(key)) {
                values.push(batavia.builtins.repr([key], null) + ": " + batavia.builtins.repr([this[key]], null));
            }
        }
        result += values.join(', ');
        result += "}";
        return result;
    };

    /**************************************************
     * Comparison operators
     **************************************************/

    Dict.prototype.__lt__ = function(other) {
        throw new batavia.builtins.TypeError("unorderable types: dict() < dict()");
    };

    Dict.prototype.__le__ = function(other) {
        throw new batavia.builtins.TypeError("unorderable types: dict() <= dict()");
    };

    Dict.prototype.__eq__ = function(other) {
        if (batavia.isinstance(other, [batavia.types.NoneType]) == true) return false;

        for (var i in this) {
            if (this.hasOwnProperty(i) !== other.hasOwnProperty(i)) return false;
            if (this[i] != other[i]) return false;
        }

        for (var j in other) {
            if (typeof(this[j]) == 'undefined') return false;
        }

        return true;
    };

    Dict.prototype.__ne__ = function(other) {
        return this.__eq__(other) == false;
    };

    Dict.prototype.__gt__ = function(other) {
<<<<<<< HEAD
        throw new batavia.builtins.TypeError("unorderable types: dict() > dict()");
=======
        throw new batavia.builtins.TypeError("unorderable types: dict() > "+ batavia.type_name(other) + "()");
>>>>>>> 49f7b6cd
    };

    Dict.prototype.__ge__ = function(other) {
        throw new batavia.builtins.TypeError("unorderable types: dict() >= "+ batavia.type_name(other) + "()");
    };

    Dict.prototype.__contains__ = function(other) {
        return this.valueOf().hasOwnProperty(other);
    };

    /**************************************************
     * Unary operators
     **************************************************/

    Dict.prototype.__pos__ = function() {
        return new Dict(+this.valueOf());
    };

    Dict.prototype.__neg__ = function() {
        return new Dict(-this.valueOf());
    };

    Dict.prototype.__not__ = function() {
        return new Dict(!this.valueOf());
    };

    Dict.prototype.__invert__ = function() {
        return new Dict(~this.valueOf());
    };

    /**************************************************
     * Binary operators
     **************************************************/

    Dict.prototype.__pow__ = function(other) {
        throw new batavia.builtins.NotImplementedError("Dict.__pow__ has not been implemented");
    };

    Dict.prototype.__div__ = function(other) {
        return this.__truediv__(other);
    };

    Dict.prototype.__floordiv__ = function(other) {
        throw new batavia.builtins.TypeError("unsupported operand type(s) for //: 'dict' and '" + batavia.type_name(other) + "'");
    };

    Dict.prototype.__truediv__ = function(other) {
        throw new batavia.builtins.TypeError("unsupported operand type(s) for /: 'dict' and '" + batavia.type_name(other) + "'");
    };

    Dict.prototype.__mul__ = function(other) {
        if (batavia.isinstance(other, [
                batavia.types.Bool, batavia.types.Dict, batavia.types.Float,
                batavia.types.Int, batavia.types.NoneType])) {
            throw new batavia.builtins.TypeError("unsupported operand type(s) for *: 'dict' and '" + batavia.type_name(other) + "'");
        } else {
            throw new batavia.builtins.TypeError("can't multiply sequence by non-int of type 'dict'");
        }
    };

    Dict.prototype.__mod__ = function(other) {
        throw new batavia.builtins.NotImplementedError("Dict.__mod__ has not been implemented");
    };

    Dict.prototype.__add__ = function(other) {
        throw new batavia.builtins.TypeError("unsupported operand type(s) for +: 'dict' and '" + batavia.type_name(other) + "'");
    };

    Dict.prototype.__sub__ = function(other) {
        throw new batavia.builtins.TypeError("unsupported operand type(s) for -: 'dict' and '" + batavia.type_name(other) + "'");
    };

    Dict.prototype.__getitem__ = function(other) {
        var value = this[other];
        if (value === undefined) {
            throw new batavia.builtins.KeyError(other === null ? 'None': other.__str__());
        }
        return value;
    };

    Dict.prototype.__lshift__ = function(other) {
        throw new batavia.builtins.NotImplementedError("Dict.__lshift__ has not been implemented");
    };

    Dict.prototype.__rshift__ = function(other) {
        throw new batavia.builtins.NotImplementedError("Dict.__rshift__ has not been implemented");
    };

    Dict.prototype.__and__ = function(other) {
        throw new batavia.builtins.TypeError("unsupported operand type(s) for &: 'dict' and '" + batavia.type_name(other) + "'");
    };

    Dict.prototype.__xor__ = function(other) {
        throw new batavia.builtins.NotImplementedError("Dict.__xor__ has not been implemented");
    };

    Dict.prototype.__or__ = function(other) {
        throw new batavia.builtins.NotImplementedError("Dict.__or__ has not been implemented");
    };

    /**************************************************
     * Inplace operators
     **************************************************/

    Dict.prototype.__idiv__ = function(other) {
        throw new batavia.builtins.NotImplementedError("Dict.__idiv__ has not been implemented");
    };

    Dict.prototype.__ifloordiv__ = function(other) {
        throw new batavia.builtins.NotImplementedError("Dict.__ifloordiv__ has not been implemented");
    };

    Dict.prototype.__itruediv__ = function(other) {
        throw new batavia.builtins.NotImplementedError("Dict.__itruediv__ has not been implemented");
    };

    Dict.prototype.__iadd__ = function(other) {
        throw new batavia.builtins.NotImplementedError("Dict.__iadd__ has not been implemented");
    };

    Dict.prototype.__isub__ = function(other) {
        throw new batavia.builtins.NotImplementedError("Dict.__isub__ has not been implemented");
    };

    Dict.prototype.__imul__ = function(other) {
        throw new batavia.builtins.NotImplementedError("Dict.__imul__ has not been implemented");
    };

    Dict.prototype.__imod__ = function(other) {
        throw new batavia.builtins.NotImplementedError("Dict.__imod__ has not been implemented");
    };

    Dict.prototype.__ipow__ = function(other) {
        throw new batavia.builtins.NotImplementedError("Dict.__ipow__ has not been implemented");
    };

    Dict.prototype.__ilshift__ = function(other) {
        throw new batavia.builtins.NotImplementedError("Dict.__ilshift__ has not been implemented");
    };

    Dict.prototype.__irshift__ = function(other) {
        throw new batavia.builtins.NotImplementedError("Dict.__irshift__ has not been implemented");
    };

    Dict.prototype.__iand__ = function(other) {
        throw new batavia.builtins.NotImplementedError("Dict.__iand__ has not been implemented");
    };

    Dict.prototype.__ixor__ = function(other) {
        throw new batavia.builtins.NotImplementedError("Dict.__ixor__ has not been implemented");
    };

    Dict.prototype.__ior__ = function(other) {
        throw new batavia.builtins.NotImplementedError("Dict.__ior__ has not been implemented");
    };

    /**************************************************
     * Methods
     **************************************************/

    Dict.prototype.update = function(values) {
        for (var key in values) {
            if (values.hasOwnProperty(key)) {
                this[key] = values[key];
            }
        }
    };

    Dict.prototype.copy = function() {
        return new Dict(this);
    };

    Dict.prototype.items = function() {
        var result = [];
        for (var key in this) {
            if (this.hasOwnProperty(key)) {
                result.push([key, this[key]]);
            }
        }
        return result;
    };

    return Dict;
}();<|MERGE_RESOLUTION|>--- conflicted
+++ resolved
@@ -79,11 +79,7 @@
     };
 
     Dict.prototype.__gt__ = function(other) {
-<<<<<<< HEAD
-        throw new batavia.builtins.TypeError("unorderable types: dict() > dict()");
-=======
         throw new batavia.builtins.TypeError("unorderable types: dict() > "+ batavia.type_name(other) + "()");
->>>>>>> 49f7b6cd
     };
 
     Dict.prototype.__ge__ = function(other) {
