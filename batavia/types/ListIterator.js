--- conflicted
+++ resolved
@@ -31,19 +31,11 @@
     return '<list_iterator object at 0x99999999>'
 }
 
-<<<<<<< HEAD
-ListIterator.prototype.__format__ = function(value, specifier) {
-    if(specifier && specifier !== ""){
-        throw new exceptions.TypeError.$pyclass("unsupported format string passed to list_iterator.__format__")
-    }
-    return value; 
-=======
 ListIterator.prototype.__format__ = function(value, formatSpecifier) {
     if(formatSpecifier === ""){
         return value.__str__()
     }
-    throw new exceptions.ValueError.$pyclass('ValueError: Unknown format code' +  formatSpecifier + 'for object of type ' + className)
->>>>>>> 1cfab4f9
+    throw new exceptions.ValueError.$pyclass('ValueError: Unknown format code' +  formatSpecifier + 'for object of type list_iterator')
 }
 
 /**************************************************
