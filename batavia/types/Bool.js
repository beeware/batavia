var create_pyclass = require('../core').create_pyclass
var exceptions = require('../core').exceptions
var version = require('../core').version
var type_name = require('../core').type_name
var NotImplemented = require('../core').NotImplemented
var types = require('../types')

/*************************************************************************
 * Modify Javascript Boolean to behave like a Python bool
 *************************************************************************/
const className = 'bool';

var Bool = Boolean

create_pyclass(Bool, className, true)

Bool.prototype.__dir__ = function() {
    var types = require('../types')
    if (version.at_least(3.6)) {
        // Python 3.6 adds classmethod object.__init_subclass__
        return new types.List(['__abs__', '__add__', '__and__', '__bool__', '__ceil__', '__class__', '__delattr__', '__dir__', '__divmod__', '__doc__', '__eq__', '__float__', '__floor__', '__floordiv__', '__format__', '__ge__', '__getattribute__', '__getnewargs__', '__gt__', '__hash__', '__index__', '__init__', '__init_subclass__', '__int__', '__invert__', '__le__', '__lshift__', '__lt__', '__mod__', '__mul__', '__ne__', '__neg__', '__new__', '__or__', '__pos__', '__pow__', '__radd__', '__rand__', '__rdivmod__', '__reduce__', '__reduce_ex__', '__repr__', '__rfloordiv__', '__rlshift__', '__rmod__', '__rmul__', '__ror__', '__round__', '__rpow__', '__rrshift__', '__rshift__', '__rsub__', '__rtruediv__', '__rxor__', '__setattr__', '__sizeof__', '__str__', '__sub__', '__subclasshook__', '__truediv__', '__trunc__', '__xor__', 'bit_length', 'conjugate', 'denominator', 'from_bytes', 'imag', 'numerator', 'real', 'to_bytes'])
    }
    return new types.List(['__abs__', '__add__', '__and__', '__bool__', '__ceil__', '__class__', '__delattr__', '__dir__', '__divmod__', '__doc__', '__eq__', '__float__', '__floor__', '__floordiv__', '__format__', '__ge__', '__getattribute__', '__getnewargs__', '__gt__', '__hash__', '__index__', '__init__', '__int__', '__invert__', '__le__', '__lshift__', '__lt__', '__mod__', '__mul__', '__ne__', '__neg__', '__new__', '__or__', '__pos__', '__pow__', '__radd__', '__rand__', '__rdivmod__', '__reduce__', '__reduce_ex__', '__repr__', '__rfloordiv__', '__rlshift__', '__rmod__', '__rmul__', '__ror__', '__round__', '__rpow__', '__rrshift__', '__rshift__', '__rsub__', '__rtruediv__', '__rxor__', '__setattr__', '__sizeof__', '__str__', '__sub__', '__subclasshook__', '__truediv__', '__trunc__', '__xor__', 'bit_length', 'conjugate', 'denominator', 'from_bytes', 'imag', 'numerator', 'real', 'to_bytes'])
}

/**************************************************
 * Type conversions
 **************************************************/

Bool.prototype.__bool__ = function() {
    return this.valueOf()
}

Bool.prototype.__repr__ = function(args, kwargs) {
    return this.__str__()
}

Bool.prototype.__str__ = function(args, kwargs) {
    if (this.valueOf()) {
        return 'True'
    } else {
        return 'False'
    }
}

Bool.prototype.__float__ = function() {
    var types = require('../types')
    var this_bool
    if (this.valueOf()) {
        this_bool = 1.0
    } else {
        this_bool = 0.0
    }
    return new types.Float(this_bool)
}

/**************************************************
 * Comparison operators
 **************************************************/

Bool.prototype.__eq__ = function(other) {
    var types = require('../types')

    if (types.isinstance(other, Bool)) {
        return this.valueOf() === other.__bool__()
    } else if (types.isinstance(other, types.Float)) {
        if (other.valueOf() === 0.0) {
            return this.valueOf() === false
        } else {
            return false
        }
    } else if (types.isinstance(other, types.Int)) {
        if (other.val.eq(0)) {
            return this.valueOf() === false
        } else if (other.val.eq(1)) {
            return this.valueOf() === true
        } else {
            return false
        }
    } else if (types.isinstance(other, types.Complex)) {
        var this_bool
        if (this.valueOf()) {
            this_bool = 1
        } else {
            this_bool = 0
        }
        return other.imag === 0 && this_bool === other.real
    } else {
        return false
    }
}

Bool.prototype.__ne__ = function(other) {
    return this.__eq__(other).__not__()
}

Bool.prototype.__ge__ = function(other) {
    var types = require('../types')
    var this_bool, other_bool

    if (types.isinstance(other, types.Float)) {
        if (this.valueOf()) {
            this_bool = 1.0
        } else {
            this_bool = 0.0
        }
        return new Bool(this_bool >= other.valueOf())
    } else if (types.isinstance(other, types.Int)) {
        return this.__int__().__ge__(other)
    } else if (types.isinstance(other, Bool)) {
        if (this.valueOf()) {
            this_bool = 1
        } else {
            this_bool = 0
        }
        if (other.valueOf()) {
            other_bool = 1
        } else {
            other_bool = 0
        }
        return new Bool(this_bool >= other_bool)
    } else if (types.isbataviainstance(other)) {
        if (version.at_least('3.6')) {
            throw new exceptions.TypeError.$pyclass(
                '\'>=\' not supported between instances of \'bool\' and \'' + type_name(other) + '\''
            )
        } else {
            throw new exceptions.TypeError.$pyclass(
                'unorderable types: bool() >= ' + type_name(other) + '()'
            )
        }
    } else {
        return NotImplemented
    }
}

Bool.prototype.__gt__ = function(other) {
    var types = require('../types')
    var this_bool, other_bool

    if (types.isinstance(other, types.Float)) {
        if (this.valueOf()) {
            this_bool = 1.0
        } else {
            this_bool = 0.0
        }
        return new Bool(this_bool > other.valueOf())
    } else if (types.isinstance(other, types.Int)) {
        return this.__int__().__gt__(other)
    } else if (types.isinstance(other, Bool)) {
        if (this.valueOf()) {
            this_bool = 1
        } else {
            this_bool = 0
        }
        if (other.valueOf()) {
            other_bool = 1
        } else {
            other_bool = 0
        }
        return new Bool(this_bool > other_bool)
    } else if (types.isbataviainstance(other)) {
        if (version.at_least('3.6')) {
            throw new exceptions.TypeError.$pyclass(
                '\'>\' not supported between instances of \'bool\' and \'' +
                type_name(other) + '\''
            )
        } else {
            throw new exceptions.TypeError.$pyclass(
                'unorderable types: bool() > ' + type_name(other) + '()'
            )
        }
    } else {
        return NotImplemented
    }
}

Bool.prototype.__le__ = function(other) {
    var types = require('../types')
    var this_bool, other_bool

    if (types.isinstance(other, types.Float)) {
        if (this.valueOf()) {
            this_bool = 1.0
        } else {
            this_bool = 0.0
        }
        return new Bool(this_bool <= other.valueOf())
    } else if (types.isinstance(other, types.Int)) {
        return this.__int__().__le__(other)
    } else if (types.isinstance(other, Bool)) {
        if (this.valueOf()) {
            this_bool = 1
        } else {
            this_bool = 0
        }
        if (other.valueOf()) {
            other_bool = 1
        } else {
            other_bool = 0
        }
        return new Bool(this_bool <= other_bool)
    } else if (types.isbataviainstance(other)) {
        if (version.at_least('3.6')) {
            throw new exceptions.TypeError.$pyclass(
                '\'<=\' not supported between instances of \'bool\' and \'' + type_name(other) + '\'')
        } else {
            throw new exceptions.TypeError.$pyclass('unorderable types: bool() <= ' + type_name(other) + '()')
        }
    } else {
        return NotImplemented
    }
}

Bool.prototype.__lt__ = function(other) {
    var types = require('../types')
    var this_bool, other_bool

    if (types.isinstance(other, types.Float)) {
        if (this.valueOf()) {
            this_bool = 1.0
        } else {
            this_bool = 0.0
        }
        return new Bool(this_bool < other.valueOf())
    } else if (types.isinstance(other, types.Int)) {
        return this.__int__().__lt__(other)
    } else if (types.isinstance(other, Bool)) {
        if (this.valueOf()) {
            this_bool = 1
        } else {
            this_bool = 0
        }
        if (other.valueOf()) {
            other_bool = 1
        } else {
            other_bool = 0
        }
        return new Bool(this_bool < other_bool)
    } else if (types.isbataviainstance(other)) {
        if (version.at_least('3.6')) {
            throw new exceptions.TypeError.$pyclass(
                '\'<\' not supported between instances of \'bool\' and \'' +
                type_name(other) + '\''
            )
        } else {
            throw new exceptions.TypeError.$pyclass(
                'unorderable types: bool() < ' + type_name(other) + '()'
            )
        }
    } else {
        return NotImplemented
    }
}

Bool.prototype.__contains__ = function(other) {
    return false
}

/**************************************************
 * Unary operators
 **************************************************/

Bool.prototype.__pos__ = function() {
    return +this.valueOf()
}

Bool.prototype.__neg__ = function() {
    return -this.valueOf()
}

Bool.prototype.__not__ = function() {
    return Bool(!this.valueOf())
}

Bool.prototype.__invert__ = function() {
    return ~this.valueOf()
}

Bool.prototype.__int__ = function() {
    var types = require('../types')

    if (this.valueOf()) {
        return new types.Int(1)
    } else {
        return new types.Int(0)
    }
}

Bool.prototype.__index__ = function() {
    return this.__int__()
}

Bool.prototype.__abs__ = function() {
    return this.__int__()
}

/**************************************************
 * Binary operators
 **************************************************/

Bool.prototype.__pow__ = function(other) {
    var types = require('../types')

    if (types.isinstance(other, Bool)) {
        if (this.valueOf() && other.valueOf()) {
            return new types.Int(1)
        } else if (this.valueOf()) {
            return new types.Int(1)
        } else if (other.valueOf()) {
            return new types.Int(0)
        } else {
            return new types.Int(1)
        }
    } else if (types.isinstance(other, [types.Float, types.Int, types.Complex])) {
        if (this.valueOf()) {
            if (types.isinstance(other, types.Int) && other.__ge__(new types.Float(0.0))) {
                return new types.Int(Math.pow(1, other.valueOf()))
            } else if (types.isinstance(other, types.Complex)) {
                return new types.Complex('1')
            } else {
                return new types.Float(Math.pow(1.0, other.valueOf()))
            }
        } else {
            if (types.isinstance(other, types.Complex)) {
                return new types.Int(0).__pow__(other)
            } else if (other.__lt__(new types.Float(0.0))) {
                throw new exceptions.ZeroDivisionError.$pyclass('0.0 cannot be raised to a negative power')
            } else if (types.isinstance(other, types.Int)) {
                return new types.Int(Math.pow(0, other.valueOf()))
            } else {
                return new types.Float(Math.pow(0.0, other.valueOf()))
            }
        }
    } else {
        return NotImplemented
    }
}

Bool.prototype.__div__ = function(other) {
    return this.__truediv__(other)
}

Bool.prototype.__floordiv__ = function(other) {
    var types = require('../types')

    if (types.isinstance(other, [types.Float, types.Int, types.Bool])) {
        var thisValue
        if (this.valueOf()) {
            thisValue = new types.Int(1)
        } else {
            thisValue = new types.Int(0)
        }
        return thisValue.__floordiv__(other)
    } else {
        return NotImplemented
    }
}

Bool.prototype.__truediv__ = function(other) {
    var types = require('../types')

    if (types.isinstance(other, [types.Float, types.Int, types.Bool, types.Complex])) {
        var thisValue
        if (this.valueOf()) {
            thisValue = new types.Int(1)
        } else {
            thisValue = new types.Int(0)
        }
        return thisValue.__truediv__(other)
    } else {
        return NotImplemented
    }
}

Bool.prototype.__mul__ = function(other) {
    var types = require('../types')
    var this_bool

    if (types.isinstance(other, Bool)) {
        if (this.valueOf() && other.valueOf()) {
            return new types.Int(1)
        } else {
            return new types.Int(0)
        }
    } else if (types.isinstance(other, types.Float)) {
        if (this.valueOf()) {
            this_bool = 1.0
        } else {
            this_bool = 0.0
        }
        return new types.Float(this_bool * other.valueOf())
    } else if (types.isinstance(other, types.Int)) {
        if (this.valueOf()) {
            this_bool = 1
        } else {
            this_bool = 0
        }
        return new types.Int(this_bool * other.valueOf())
    } else if (types.isinstance(other, types.Complex)) {
        if (this.valueOf()) {
            return other
        } else {
            return new types.Complex('0j')
        }
    } else if (types.isinstance(other, types.Str)) {
        if (this.valueOf()) {
            return other
        } else {
            return new types.Str()
        }
    } else if (types.isinstance(other, types.Bytes)) {
        if (this.valueOf()) {
            return other
        } else {
            return new types.Bytes('')
        }
    } else if (types.isinstance(other, types.Tuple)) {
        if (this.valueOf()) {
            return other
        } else {
            return new types.Tuple()
        }
    } else if (types.isinstance(other, types.List)) {
        if (this.valueOf()) {
            return new types.List(other.valueOf())
        } else {
            return new types.List([])
        }
    } else if (types.isinstance(other, types.Bytearray)) {
        if (this.valueOf()) {
            return new types.Bytearray(other.valueOf())
        } else {
            return new types.Bytearray(new types.Bytes(''))
        }
    } else {
        return NotImplemented
    }
}

Bool.prototype.__mod__ = function(other) {
    var types = require('../types')

    if ((types.isinstance(other, types.Int) && other.val.isZero()) || (types.isinstance(other, types.Bool) && !other.valueOf())) {
        throw new exceptions.ZeroDivisionError.$pyclass('integer division or modulo by zero')
    } else if (this.valueOf() && (types.isinstance(other, types.Int) && other.valueOf() > 1)) {
        return new types.Bool(true)
    } else if (this.valueOf() && (types.isinstance(other, types.Bool) && other.valueOf())) {
        return new types.Int(0)
    } else if (!this.valueOf() && types.isinstance(other, [types.Bool, types.Int]) && other.valueOf()) {
        return new types.Bool(false)
    } else if (types.isinstance(other, types.Int)) {
        var this_val
        if (this.valueOf()) {
            this_val = new types.Int(1)
        } else {
            this_val = new types.Int(0)
        }
        return new types.Int(this_val.val.mod(other.val).add(other.val).mod(other.val))
    } else if (types.isinstance(other, types.Float)) {
        var this_val2
        if (this.valueOf()) {
            this_val2 = new types.Int(1)
        } else {
            this_val2 = new types.Int(0)
        }
        var result = ((this_val2 % other) + other) % other
        if (other.valueOf() === 0.0) {
            throw new exceptions.ZeroDivisionError.$pyclass('float modulo')
        } else {
            return new types.Float(result)
        }
    } else {
        return NotImplemented
    }
}

Bool.prototype.__add__ = function(other) {
    var types = require('../types')
    var this_bool

    if (types.isinstance(other, Bool)) {
        if (this.valueOf() && other.valueOf()) {
            return new types.Int(2)
        } else if (this.valueOf() || other.valueOf()) {
            return new types.Int(1)
        } else {
            return new types.Int(0)
        }
    } else if (types.isinstance(other, types.Float)) {
        if (this.valueOf()) {
            this_bool = 1.0
        } else {
            this_bool = 0.0
        }
        return new types.Float(this_bool + other.valueOf())
    } else if (types.isinstance(other, types.Int)) {
        if (this.valueOf()) {
            this_bool = 1
        } else {
            this_bool = 0
        }
        return new types.Int(other.val.add(this_bool))
    } else if (types.isinstance(other, types.Complex)) {
        if (this.valueOf()) {
            this_bool = 1
        } else {
            this_bool = 0
        }
        return new types.Complex(this_bool + other.real, other.imag)
    } else {
        return NotImplemented
    }
}

Bool.prototype.__sub__ = function(other) {
    var types = require('../types')
    var this_bool

    if (types.isinstance(other, Bool)) {
        if (this.valueOf() && other.valueOf()) {
            return new types.Int(0)
        } else if (this.valueOf()) {
            return new types.Int(1)
        } else if (other.valueOf()) {
            return new types.Int(-1)
        } else {
            return new types.Int(0)
        }
    } else if (types.isinstance(other, types.Float)) {
        if (this.valueOf()) {
            this_bool = 1.0
        } else {
            this_bool = 0.0
        }
        return new types.Float(this_bool - other.valueOf())
    } else if (types.isinstance(other, types.Int)) {
        if (this.valueOf()) {
            this_bool = 1.0
        } else {
            this_bool = 0.0
        }
        return new types.Int(other.val.sub(this_bool).neg())
    } else if (types.isinstance(other, types.Complex)) {
        if (this.valueOf()) {
            this_bool = 1
        } else {
            this_bool = 0
        }
        return new types.Complex(this_bool - other.real, 0 - other.imag)
    } else {
        return NotImplemented
    }
}

Bool.prototype.__getitem__ = function(other) {
    throw new exceptions.TypeError.$pyclass("'bool' object is not subscriptable")
}

Bool.prototype.__setattr__ = function(other) {
    throw new exceptions.AttributeError.$pyclass("'bool' object has no attribute '" + other + "'")
}

Bool.prototype.__lshift__ = function(other) {
    var types = require('../types')
    var this_bool

    if (types.isinstance(other, Bool)) {
        if (this.valueOf() && other.valueOf()) {
            return new types.Int(2)
        } else if (this.valueOf()) {
            return new types.Int(1)
        } else if (other.valueOf()) {
            return new types.Int(0)
        } else {
            return new types.Int(0)
        }
    } else if (types.isinstance(other, types.Int)) {
        if (other.valueOf() < 0) {
            throw new exceptions.ValueError.$pyclass('negative shift count')
        }
        if (Number.MAX_SAFE_INTEGER < other.valueOf()) {
            throw new exceptions.OverflowError.$pyclass('Python int too large to convert to C ssize_t')
        }
        if (this.valueOf()) {
            this_bool = 1
        } else {
            this_bool = 0
        }
        return new types.Int(this_bool << other.valueOf())
    } else {
        return NotImplemented
    }
}

Bool.prototype.__rshift__ = function(other) {
    var types = require('../types')
    var this_bool

    if (types.isinstance(other, Bool)) {
        if (this.valueOf() && !other.valueOf()) {
            return new types.Int(1)
        } else {
            return new types.Int(0)
        }
    } else if (types.isinstance(other, types.Int)) {
        if (other.valueOf() < 0) {
            throw new exceptions.ValueError.$pyclass('negative shift count')
        }
        if (Number.MAX_SAFE_INTEGER < Math.abs(other.valueOf())) {
            throw new exceptions.OverflowError.$pyclass('Python int too large to convert to C ssize_t')
        }
        if (this.valueOf()) {
            this_bool = 1
        } else {
            this_bool = 0
        }
        return new types.Int(this_bool >> other.valueOf())
    } else {
        return NotImplemented
    }
}

Bool.prototype.__and__ = function(other) {
    var types = require('../types')
    var this_bool, other_bool

    if (types.isinstance(other, types.Int)) {
        return this.__int__().__and__(other)
    } else if (types.isinstance(other, Bool)) {
        if (this.valueOf()) {
            this_bool = 1
        } else {
            this_bool = 0
        }
        if (other.valueOf()) {
            other_bool = 1
        } else {
            other_bool = 0
        }
        return new Bool(this_bool & other_bool)
    } else {
        return NotImplemented
    }
}

Bool.prototype.__xor__ = function(other) {
    var types = require('../types')
    var this_bool, other_bool

    if (types.isinstance(other, types.Int)) {
        return this.__int__().__xor__(other)
    } else if (types.isinstance(other, Bool)) {
        if (this.valueOf()) {
            this_bool = 1
        } else {
            this_bool = 0
        }
        if (other.valueOf()) {
            other_bool = 1
        } else {
            other_bool = 0
        }
        return new Bool(this_bool ^ other_bool)
    } else {
        return NotImplemented
    }
}

Bool.prototype.__or__ = function(other) {
    var types = require('../types')
    var this_bool, other_bool

    if (types.isinstance(other, types.Int)) {
        return this.__int__().__or__(other)
    } else if (types.isinstance(other, Bool)) {
        if (this.valueOf()) {
            this_bool = 1
        } else {
            this_bool = 0
        }
        if (other.valueOf()) {
            other_bool = 1
        } else {
            other_bool = 0
        }
        return new Bool(this_bool | other_bool)
    } else {
        return NotImplemented
    }
}

/**************************************************
 * Right-hand operators
 **************************************************/

Bool.prototype.__radd__ = function(other) {
    return this.__add__(other)
}

Bool.prototype.__rand__ = function(other) {
    return this.__and__(other)
}

Bool.prototype.__rfloordiv__ = function(other) {
    return this.__floordiv__(other)
}

Bool.prototype.__rlshift__ = function(other) {
    return this.__lshift__(other)
}

Bool.prototype.__rmod__ = function(other) {
    return this.__mod__(other)
}

Bool.prototype.__rmul__ = function(other) {
    return this.__mul__(other)
}

Bool.prototype.__ror__ = function(other) {
    return this.__or__(other)
}

Bool.prototype.__rpow__ = function(other) {
    return this.__pow__(other)
}

Bool.prototype.__rrshift__ = function(other) {
    return this.__rshift__(other)
}

Bool.prototype.__rsub__ = function(other) {
    return this.__sub__(other)
}

Bool.prototype.__rtruediv__ = function(other) {
    return this.__truediv__(other)
}

Bool.prototype.__rxor__ = function(other) {
    return this.__xor__(other)
}

/**************************************************
 * Methods
 **************************************************/

Bool.prototype.copy = function() {
    return this.valueOf()
}

Bool.prototype.__trunc__ = function() {
    var types = require('../types')

    if (this.valueOf()) {
        return new types.Int(1)
    }
    return new types.Int(0)
}

<<<<<<< HEAD
Bool.prototype.__format__ = function(value, specifier) {
    if((specifier && specifier === "") || simpleSpecifier(specifier)){
        return toIntString(value);
    }
    if(specifier === 'e'){
        return toIntString(value) + ".000000e+00";
    }
    if(specifier === 'E'){
        return toIntString(value) + ".000000E+00";
    }
    if(specifier === 'f' || specifier === 'F'){
        return toIntString(value) + ".000000";
    }
    if(specifier === 'c'){
        return '\\x0' + toIntString(value);
    }
    if(specifier === '%'){
        return value ? '100.000000%' : '0.000000%';
    }
    if(specContains(specifier, ['f', 'F', 'E', 'e', 'g','G'])){
        return types.Float.__format__(toFloat(value), specifier);
    }
    if(specContains(specifier, ['d', 'b', 'o', 'x','X'])){
        return types.Int.__format__(toInt(value), specifier);
    }
    if(specContains(specifier, ['%'])){
        throw new exceptions.BataviaError.$pyclass(
            '__format__ not implemented for %.'
        )
    }
    if(specifier.length === 1){
        throw new exceptions.ValueError.$pyclass("Unknown format code '" + specifier + "' for object of type 'bool'");
    }
    throw new exceptions.ValueError.$pyclass("Invalid format specifier");
}

function specContains(specifier, check) {
    for (let i = 0; i < check.length; i++) {
       if(specifier.indexOf(check[i]) > -1){
           return true;
       } 
    }
    return false;
}

function toIntString(value) {
    return value ? "1" : "0"; 
}

function toFloat(value) {
    return value ? 1.0 : 0.0; 
}

function toInt(value) {
    return value ? 1 : 0; ;
}

function simpleSpecifier(spec) {
    check = 'bdgGnoxX'
    if(spec.length === 1 && check.indexOf(spec) > -1)
        return true;
    return false;
=======
Bool.prototype.__format__ = function(value, formatSpecifier) {
    if(formatSpecifier === ""){
        return value.__str__()
    }
    throw new exceptions.NotImplementedError.$pyclass('bool.__format__ has not been implemented')
>>>>>>> 1cfab4f9
}

/**************************************************
 * Module exports
 **************************************************/

module.exports = Bool<|MERGE_RESOLUTION|>--- conflicted
+++ resolved
@@ -759,7 +759,6 @@
     return new types.Int(0)
 }
 
-<<<<<<< HEAD
 Bool.prototype.__format__ = function(value, specifier) {
     if((specifier && specifier === "") || simpleSpecifier(specifier)){
         return toIntString(value);
@@ -822,13 +821,6 @@
     if(spec.length === 1 && check.indexOf(spec) > -1)
         return true;
     return false;
-=======
-Bool.prototype.__format__ = function(value, formatSpecifier) {
-    if(formatSpecifier === ""){
-        return value.__str__()
-    }
-    throw new exceptions.NotImplementedError.$pyclass('bool.__format__ has not been implemented')
->>>>>>> 1cfab4f9
 }
 
 /**************************************************
