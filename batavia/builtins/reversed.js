var exceptions = require('../core').exceptions
var types = require('../types')
var callables = require('../core').callables

function reversed(args, kwargs) {
    var iterable = args[0]
<<<<<<< HEAD
    if (args.length === 0) {
        throw new exceptions.TypeError.$pyclass('reversed expected 1 arguments, got 0')
    }
    if (types.isinstance(iterable, [types.List, types.Tuple])) {
=======
    if (iterable.__reversed__) {
        return callables.call_method(iterable, '__reversed__', [])
    } else if (iterable.__len__ && iterable.__getitem__) {
>>>>>>> e56c62ed
        var new_iterable = iterable.slice(0)
        new_iterable.reverse()
        return new types.List(new_iterable)
    }

    throw new exceptions.NotImplementedError.$pyclass("Builtin Batavia function 'reversed' not implemented for objects")
}
reversed.__doc__ = 'reversed(sequence) -> reverse iterator over values of the sequence\n\nReturn a reverse iterator'

module.exports = reversed<|MERGE_RESOLUTION|>--- conflicted
+++ resolved
@@ -4,16 +4,11 @@
 
 function reversed(args, kwargs) {
     var iterable = args[0]
-<<<<<<< HEAD
     if (args.length === 0) {
         throw new exceptions.TypeError.$pyclass('reversed expected 1 arguments, got 0')
-    }
-    if (types.isinstance(iterable, [types.List, types.Tuple])) {
-=======
-    if (iterable.__reversed__) {
+    } else if (iterable.__reversed__) {
         return callables.call_method(iterable, '__reversed__', [])
     } else if (iterable.__len__ && iterable.__getitem__) {
->>>>>>> e56c62ed
         var new_iterable = iterable.slice(0)
         new_iterable.reverse()
         return new types.List(new_iterable)
