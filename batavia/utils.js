--- conflicted
+++ resolved
@@ -403,32 +403,17 @@
 batavia.core.range_iterator.prototype.__str__ = function() {
     return "<range_iterator object at 0x99999999>";
 };
+
 /*************************************************************************
  * Operator defintions that match Python-like behavior.
  *************************************************************************/
+
 function isinstance(data, type) {
     if (typeof(data) === type) {
         return true;
     } else {
         return false;
     }
-}
-
-function datatype(data) {
-    var type;
-    switch(typeof(data)) {
-        case "number":
-            type = "int";
-            return type;
-            break;
-        case "boolean":
-            type = "bool";
-            return type;
-            break;
-        case "string":
-            return "string"
-    }
-    return type;
 }
 
 batavia.operators = {
@@ -466,7 +451,7 @@
         return Math.pow(a, b);
     },
     MULTIPLY: function(a, b) {
-        var result, i, atype, btype;
+        var result, i, aType, bType;
 
         // If one of the two objects is a list, move it into the first position.
         if ((b instanceof Array || typeof b == 'string') && !(a instanceof Array || typeof a == 'string')) {
@@ -558,15 +543,8 @@
             return a % b;
         }
     },
-<<<<<<< HEAD
     ADD: function(a, b) {
         var result, i, aType, bType;
-=======
-     ADD: function(a, b) {
-        var atype = datatype(a);
-        var btype = datatype(b);
-        var result, i;
->>>>>>> fc026996
         if (a instanceof Array) {
             if (b instanceof Array) {
                 result = [];
@@ -576,15 +554,21 @@
                 bType = batavia.get_type_name(b);
                 throw new batavia.builtins.TypeError('can only concatenate list (not "' + bType + '") to list');
             }
-<<<<<<< HEAD
-        } else if (typeof a == 'string') {
+        } else if (isinstance(a, 'string') === true) {
             if (b instanceof Array) {
                 throw new batavia.builtins.TypeError("Can't convert 'list' object to str implicitly");
-            } else if (b === null){
+            } else if (b === null) {
                 throw new batavia.builtins.TypeError("Can't convert 'NoneType' object to str implicitly");
             } else if (typeof b == 'string') {
                 return a + b;
-            }
+            } else {
+                bType = batavia.get_type_name(b);
+                throw new batavia.builtins.TypeError("Can't convert '" + bType + "' object to str implicitly");
+                result = a + b;  // a and b is string
+            }
+        } else if (isinstance(b, 'string') === true) {
+            aType = batavia.get_type_name(a);
+            throw new batavia.builtins.TypeError("unsupported operand type(s) for +: '" + aType + "' and 'str'");
         } else if (a !== null && b !== null && (
                     (typeof a.valueOf() == 'number' | typeof a == 'boolean') &&
                     (typeof b.valueOf() == 'number' || typeof b == 'boolean')
@@ -598,25 +582,6 @@
             aType = batavia.get_type_name(a);
             bType = batavia.get_type_name(b);
             throw new batavia.builtins.TypeError("unsupported operand type(s) for +: '" + aType + "' and '" + bType + "'");
-=======
-        } else if (b instanceof Array) {
-            throw new batavia.builtins.TypeError("Can't convert 'list' object to str implicitly");
-        } else if (b === null) {
-            throw new batavia.builtins.TypeError("Can't convert 'NoneType' object to str implicitly");
-        }
-        else if (isinstance(a, 'string') == true) {
-            if (isinstance(b, 'string') == false) {
-                throw new batavia.builtins.TypeError("Can't convert '" + btype + "' object to str implicitly");	//a is str, b not str
-            } else {
-                result = a + b  //a and b is string
-            }
-        }
-        else if (isinstance(b,'string') == true) {
-            throw new batavia.builtins.TypeError("unsupported operand type(s) for +: '" + atype + "' and 'str'"); //a is str, b not str
-        }
-        else {
-            result = a + b;
->>>>>>> fc026996
         }
         return result;
     },
@@ -632,13 +597,9 @@
                 result = a - b;
             }
         } else {
-<<<<<<< HEAD
             aType = batavia.get_type_name(a);
             bType = batavia.get_type_name(b);
             throw new batavia.builtins.TypeError("unsupported operand type(s) for -: '" + aType + "' and '" + bType + "'");
-=======
-            return a - b;
->>>>>>> fc026996
         }
         return result;
     },
